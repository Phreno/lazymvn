use crate::maven;
use crate::ui::keybindings::{CurrentView, Focus, SearchMode};
use crate::ui::search::{SearchMatch, SearchState, collect_search_matches};
use ratatui::widgets::ListState;
use regex::Regex;
use std::{
    collections::HashMap,
    path::PathBuf,
    sync::mpsc,
    time::{Duration, Instant},
};
use unicode_width::{UnicodeWidthChar, UnicodeWidthStr};

/// Output data for a specific module
#[derive(Clone, Debug, Default)]
pub struct ModuleOutput {
    pub lines: Vec<String>,
    pub scroll_offset: usize,
    pub command: Option<String>,
    pub profiles: Vec<String>,
    pub flags: Vec<String>,
}

/// Metrics for calculating output display and scrolling
#[derive(Clone, Debug, Default)]
pub struct OutputMetrics {
    width: usize,
    line_display: Vec<String>,
    line_start_rows: Vec<usize>,
    total_rows: usize,
}

impl OutputMetrics {
    pub fn new(width: usize, lines: &[String]) -> Self {
        if width == 0 {
            return Self::default();
        }
        let mut line_display = Vec::with_capacity(lines.len());
        let mut line_start_rows = Vec::with_capacity(lines.len());
        let mut cumulative = 0usize;

        for line in lines {
            line_start_rows.push(cumulative);
            let display = crate::utils::clean_log_line(line).unwrap_or_default();
            let rows = visual_rows(&display, width);
            cumulative += rows;
            line_display.push(display);
        }

        Self {
            width,
            line_display,
            line_start_rows,
            total_rows: cumulative,
        }
    }

    pub fn total_rows(&self) -> usize {
        self.total_rows
    }

    pub fn row_for_match(&self, m: &SearchMatch) -> Option<usize> {
        if self.width == 0 {
            return Some(0);
        }
        let line_index = m.line_index;
        let start_rows = self.line_start_rows.get(line_index)?;
        let display = self.line_display.get(line_index)?;
        let col = column_for_byte_index(display, m.start);
        let row_in_line = col / self.width;
        Some(start_rows + row_in_line)
    }
}

/// Main state structure for the TUI
pub struct TuiState {
    pub current_view: CurrentView,
    pub focus: Focus,
    pub modules: Vec<String>,
    pub profiles: Vec<String>,
    pub active_profiles: Vec<String>,
    pub flags: Vec<BuildFlag>,
    pub modules_list_state: ListState,
    pub profiles_list_state: ListState,
    pub flags_list_state: ListState,
    pub command_output: Vec<String>,
    pub output_offset: usize,
    pub output_view_height: u16,
    module_outputs: HashMap<String, ModuleOutput>,
    pub project_root: PathBuf,
    search_state: Option<SearchState>,
    search_input: Option<String>,
    search_history: Vec<String>,
    search_history_index: Option<usize>,
    search_error: Option<String>,
    output_area_width: u16,
    output_metrics: Option<OutputMetrics>,
    pending_center: Option<SearchMatch>,
    pub search_mod: Option<SearchMode>,
    pub config: crate::config::Config,
    // Debouncing for navigation keys
    last_nav_key_time: Option<Instant>,
    nav_debounce_duration: Duration,
    // Async command execution
    command_receiver: Option<mpsc::Receiver<maven::CommandUpdate>>,
    pub is_command_running: bool,
    command_start_time: Option<Instant>,
    running_process_pid: Option<u32>,
<<<<<<< HEAD
    // Spring Boot starters
    pub starters_cache: crate::starters::StartersCache,
    pub show_starter_selector: bool,
    pub show_starter_manager: bool,
    pub starter_candidates: Vec<String>,
    pub starter_filter: String,
    pub starters_list_state: ListState,
=======
    // Recent projects
    pub recent_projects: Vec<PathBuf>,
    pub projects_list_state: ListState,
    pub show_projects_popup: bool,
    pub switch_to_project: Option<PathBuf>,
>>>>>>> 2e1e3306
}

/// Maven build flags that can be toggled
#[derive(Clone, Debug)]
pub struct BuildFlag {
    pub name: String,
    pub flag: String,
    #[allow(dead_code)]
    pub description: String,
    pub enabled: bool,
}

impl TuiState {
    pub fn new(modules: Vec<String>, project_root: PathBuf, config: crate::config::Config) -> Self {
        let mut modules_list_state = ListState::default();
        let profiles_list_state = ListState::default();
        let flags_list_state = ListState::default();
        let mut projects_list_state = ListState::default();
        if !modules.is_empty() {
            modules_list_state.select(Some(0));
        }

        // Load recent projects
        let mut recent_projects_manager = crate::config::RecentProjects::load();
        recent_projects_manager.remove_invalid();
        let recent_projects = recent_projects_manager.get_projects();

        // Select first project in list if available
        if !recent_projects.is_empty() {
            projects_list_state.select(Some(0));
        }

        // Initialize common Maven build flags
        let flags = vec![
            BuildFlag {
                name: "Also Make".to_string(),
                flag: "--also-make".to_string(),
                description: "Build dependencies of specified modules".to_string(),
                enabled: false,
            },
            BuildFlag {
                name: "Also Make Dependents".to_string(),
                flag: "--also-make-dependents".to_string(),
                description: "Build modules that depend on specified modules".to_string(),
                enabled: false,
            },
            BuildFlag {
                name: "Update Snapshots".to_string(),
                flag: "--update-snapshots".to_string(),
                description: "Force update of snapshot dependencies".to_string(),
                enabled: false,
            },
            BuildFlag {
                name: "Skip Tests".to_string(),
                flag: "-DskipTests".to_string(),
                description: "Skip running tests".to_string(),
                enabled: false,
            },
            BuildFlag {
                name: "Offline".to_string(),
                flag: "--offline".to_string(),
                description: "Work offline (don't download dependencies)".to_string(),
                enabled: false,
            },
            BuildFlag {
                name: "Fail Fast".to_string(),
                flag: "--fail-fast".to_string(),
                description: "Stop at first failure in multi-module build".to_string(),
                enabled: false,
            },
            BuildFlag {
                name: "Fail At End".to_string(),
                flag: "--fail-at-end".to_string(),
                description: "Fail build at end; allow all non-impacted builds to continue"
                    .to_string(),
                enabled: false,
            },
        ];

        // Load starters cache for this project
        let starters_cache = crate::starters::StartersCache::load(&project_root);
        let mut starters_list_state = ListState::default();
        if !starters_cache.starters.is_empty() {
            starters_list_state.select(Some(0));
        }

        let mut state = Self {
            current_view: CurrentView::Modules,
            focus: Focus::Modules,
            modules,
            profiles: vec![],
            active_profiles: vec![],
            flags,
            modules_list_state,
            profiles_list_state,
            flags_list_state,
            command_output: vec![],
            output_offset: 0,
            output_view_height: 0,
            module_outputs: HashMap::new(),
            project_root,
            search_state: None,
            search_input: None,
            search_history: Vec::new(),
            search_history_index: None,
            search_error: None,
            output_area_width: 0,
            output_metrics: None,
            pending_center: None,
            search_mod: None,
            config,
            last_nav_key_time: None,
            nav_debounce_duration: Duration::from_millis(100),
            command_receiver: None,
            is_command_running: false,
            command_start_time: None,
            running_process_pid: None,
<<<<<<< HEAD
            starters_cache,
            show_starter_selector: false,
            show_starter_manager: false,
            starter_candidates: vec![],
            starter_filter: String::new(),
            starters_list_state,
=======
            recent_projects,
            projects_list_state,
            show_projects_popup: false,
            switch_to_project: None,
>>>>>>> 2e1e3306
        };

        // Pre-select first flag to ensure alignment
        if !state.flags.is_empty() {
            state.flags_list_state.select(Some(0));
        }

        state.sync_selected_module_output();
        state
    }

    pub fn set_profiles(&mut self, profiles: Vec<String>) {
        self.profiles = profiles;
        if !self.profiles.is_empty() {
            self.profiles_list_state.select(Some(0));
        }
    }

    /// Check if enough time has passed since last navigation key
    /// Returns true if navigation should be allowed
    fn should_allow_navigation(&mut self) -> bool {
        let now = Instant::now();

        if let Some(last_time) = self.last_nav_key_time
            && now.duration_since(last_time) < self.nav_debounce_duration
        {
            log::debug!("Navigation debounced (too fast)");
            return false;
        }

        self.last_nav_key_time = Some(now);
        true
    }

    // Navigation methods
    pub fn next_item(&mut self) {
        if !self.should_allow_navigation() {
            return;
        }

        match self.focus {
            Focus::Projects => {
                // Projects view is static, no navigation needed
            }
            Focus::Modules => {
                if self.modules.is_empty() {
                    return;
                }
                let i = match self.modules_list_state.selected() {
                    Some(i) => (i + 1) % self.modules.len(),
                    None => 0,
                };
                self.modules_list_state.select(Some(i));
                self.sync_selected_module_output();
            }
            Focus::Profiles => {
                if !self.profiles.is_empty() {
                    let i = match self.profiles_list_state.selected() {
                        Some(i) => (i + 1) % self.profiles.len(),
                        None => 0,
                    };
                    self.profiles_list_state.select(Some(i));
                }
            }
            Focus::Flags => {
                if !self.flags.is_empty() {
                    let i = match self.flags_list_state.selected() {
                        Some(i) => (i + 1) % self.flags.len(),
                        None => 0,
                    };
                    self.flags_list_state.select(Some(i));
                }
            }
            Focus::Output => {
                // No item navigation in output
            }
        }
    }

    pub fn previous_item(&mut self) {
        if !self.should_allow_navigation() {
            return;
        }

        match self.focus {
            Focus::Projects => {
                // Projects view is static, no navigation needed
            }
            Focus::Modules => {
                if self.modules.is_empty() {
                    return;
                }
                let i = match self.modules_list_state.selected() {
                    Some(i) => {
                        if i == 0 {
                            self.modules.len() - 1
                        } else {
                            i - 1
                        }
                    }
                    None => 0,
                };
                self.modules_list_state.select(Some(i));
                self.sync_selected_module_output();
            }
            Focus::Profiles => {
                if !self.profiles.is_empty() {
                    let i = match self.profiles_list_state.selected() {
                        Some(i) => {
                            if i == 0 {
                                self.profiles.len() - 1
                            } else {
                                i - 1
                            }
                        }
                        None => 0,
                    };
                    self.profiles_list_state.select(Some(i));
                }
            }
            Focus::Flags => {
                if !self.flags.is_empty() {
                    let i = match self.flags_list_state.selected() {
                        Some(i) => {
                            if i == 0 {
                                self.flags.len() - 1
                            } else {
                                i - 1
                            }
                        }
                        None => 0,
                    };
                    self.flags_list_state.select(Some(i));
                }
            }
            Focus::Output => {
                // No item navigation in output
            }
        }
    }

    pub fn toggle_profile(&mut self) {
        if self.focus != Focus::Profiles {
            return;
        }
        if let Some(selected) = self.profiles_list_state.selected()
            && let Some(profile) = self.profiles.get(selected)
        {
            if let Some(pos) = self.active_profiles.iter().position(|p| p == profile) {
                log::info!("Deactivating profile: {}", profile);
                self.active_profiles.remove(pos);
            } else {
                log::info!("Activating profile: {}", profile);
                self.active_profiles.push(profile.clone());
            }
            log::debug!("Active profiles now: {:?}", self.active_profiles);
        }
    }

    pub fn toggle_flag(&mut self) {
        if self.focus != Focus::Flags {
            return;
        }
        if let Some(selected) = self.flags_list_state.selected()
            && let Some(flag) = self.flags.get_mut(selected)
        {
            flag.enabled = !flag.enabled;
            log::info!(
                "Toggled flag '{}' ({}): {}",
                flag.name,
                flag.flag,
                flag.enabled
            );
        }
    }

    pub fn selected_module(&self) -> Option<&str> {
        self.modules_list_state
            .selected()
            .and_then(|i| self.modules.get(i))
            .map(|s| s.as_str())
    }

    pub fn enabled_flag_names(&self) -> Vec<String> {
        self.flags
            .iter()
            .filter(|f| f.enabled)
            .map(|f| f.name.clone())
            .collect()
    }

    pub fn current_output_context(&self) -> Option<(String, Vec<String>, Vec<String>)> {
        self.selected_module().and_then(|module| {
            self.module_outputs.get(module).and_then(|output| {
                output
                    .command
                    .clone()
                    .map(|cmd| (cmd, output.profiles.clone(), output.flags.clone()))
            })
        })
    }

    pub fn switch_to_projects(&mut self) {
        self.current_view = CurrentView::Projects;
        self.focus = Focus::Projects;
    }

    pub fn switch_to_modules(&mut self) {
        self.current_view = CurrentView::Modules;
        self.focus = Focus::Modules;
        self.sync_selected_module_output();
    }

    pub fn switch_to_profiles(&mut self) {
        self.current_view = CurrentView::Profiles;
        if self.profiles_list_state.selected().is_none() && !self.profiles.is_empty() {
            self.profiles_list_state.select(Some(0));
        }
        self.focus = Focus::Profiles;
    }

    pub fn switch_to_flags(&mut self) {
        self.current_view = CurrentView::Flags;
        if self.flags_list_state.selected().is_none() && !self.flags.is_empty() {
            self.flags_list_state.select(Some(0));
        }
        self.focus = Focus::Flags;
    }

    // Focus management
    pub fn focus_output(&mut self) {
        self.focus = Focus::Output;
        self.ensure_current_match_visible();
    }

    /// Cycle focus to the next pane (right arrow)
    pub fn cycle_focus_right(&mut self) {
        self.focus = self.focus.next();
        if self.focus == Focus::Output {
            self.ensure_current_match_visible();
        }
    }

    /// Cycle focus to the previous pane (left arrow)
    pub fn cycle_focus_left(&mut self) {
        self.focus = self.focus.previous();
        if self.focus == Focus::Output {
            self.ensure_current_match_visible();
        }
    }

    pub fn has_search_results(&self) -> bool {
        self.search_state
            .as_ref()
            .map(|s| s.has_matches())
            .unwrap_or(false)
    }

    // Live search - performs search as user types without storing in history
    pub fn live_search(&mut self) {
        if let Some(pattern) = self.search_input.as_ref() {
            if pattern.is_empty() {
                self.search_state = None;
                self.search_error = None;
                return;
            }

            match self.apply_search_query(pattern.clone(), false) {
                Ok(_) => {
                    self.search_error = None;
                }
                Err(err) => {
                    self.search_error = Some(err.to_string());
                    self.search_state = None;
                }
            }
        }
    }

    // Module output management
    pub(crate) fn sync_selected_module_output(&mut self) {
        if let Some(module) = self.selected_module() {
            if let Some(module_output) = self.module_outputs.get(module) {
                self.command_output = module_output.lines.clone();
                self.output_offset = module_output.scroll_offset;
            } else {
                self.command_output.clear();
                self.output_offset = 0;
            }
        } else {
            self.command_output.clear();
            self.output_offset = 0;
        }
        self.clamp_output_offset();
        self.output_metrics = None;
        self.refresh_search_matches();
    }

    fn store_current_module_output(&mut self) {
        if let Some(module) = self.selected_module() {
            // Get the current execution context from the most recent command
            let module_output = if let Some(existing) = self.module_outputs.get(module) {
                ModuleOutput {
                    lines: self.command_output.clone(),
                    scroll_offset: self.output_offset,
                    command: existing.command.clone(),
                    profiles: existing.profiles.clone(),
                    flags: existing.flags.clone(),
                }
            } else {
                ModuleOutput {
                    lines: self.command_output.clone(),
                    scroll_offset: self.output_offset,
                    ..Default::default()
                }
            };
            self.module_outputs
                .insert(module.to_string(), module_output);
        }
    }

    #[allow(dead_code)]
    pub fn clear_current_module_output(&mut self) {
        if let Some(module) = self.selected_module().map(|m| m.to_string()) {
            self.command_output.clear();
            self.output_offset = 0;
            self.module_outputs.insert(module, ModuleOutput::default());
        } else {
            self.command_output.clear();
            self.output_offset = 0;
        }
        self.clamp_output_offset();
        self.output_metrics = None;
        self.refresh_search_matches();
    }

    // Command execution
    pub fn run_selected_module_command(&mut self, args: &[&str]) {
        log::debug!("run_selected_module_command called with args: {:?}", args);

        // Don't start a new command if one is already running
        if self.is_command_running {
            log::warn!("Command already running, ignoring new command request");
            return;
        }

        if let Some(module) = self.selected_module().map(|m| m.to_string()) {
            log::info!("Running async command for module: {}", module);

            // Collect enabled flags
            let enabled_flags: Vec<String> = self
                .flags
                .iter()
                .filter(|f| f.enabled)
                .map(|f| f.flag.clone())
                .collect();

            let enabled_flag_names: Vec<String> = self
                .flags
                .iter()
                .filter(|f| f.enabled)
                .map(|f| f.name.clone())
                .collect();

            log::debug!("Enabled flags: {:?}", enabled_flag_names);
            log::debug!("Active profiles: {:?}", self.active_profiles);

            // Clear previous output and prepare for new command
            self.command_output = vec![format!("Running: {} ...", args.join(" "))];
            self.output_offset = 0;

            match maven::execute_maven_command_async(
                &self.project_root,
                Some(&module),
                args,
                &self.active_profiles,
                self.config.maven_settings.as_deref(),
                &enabled_flags,
            ) {
                Ok(receiver) => {
                    log::info!("Async command started successfully");
                    self.command_receiver = Some(receiver);
                    self.is_command_running = true;
                    self.command_start_time = Some(Instant::now());

                    // Store metadata about this command execution
                    let module_output = ModuleOutput {
                        lines: self.command_output.clone(),
                        scroll_offset: self.output_offset,
                        command: Some(args.join(" ")),
                        profiles: self.active_profiles.clone(),
                        flags: enabled_flag_names,
                    };
                    self.module_outputs.insert(module, module_output);
                }
                Err(e) => {
                    log::error!("Failed to start async command: {}", e);
                    self.command_output = vec![format!("Error starting command: {e}")];
                    self.output_offset = 0;
                }
            }
        } else {
            log::warn!("No module selected for command execution");
            self.command_output = vec!["No module selected".to_string()];
            self.output_offset = 0;
        }
        self.clamp_output_offset();
        self.output_metrics = None;
    }

    /// Check for and process any pending command updates
    /// Should be called regularly from the main event loop
    pub fn poll_command_updates(&mut self) {
        // Collect all pending updates first to avoid borrowing issues
        let mut updates = Vec::new();
        let mut should_clear_receiver = false;

        if let Some(receiver) = self.command_receiver.as_ref() {
            loop {
                match receiver.try_recv() {
                    Ok(update) => updates.push(update),
                    Err(mpsc::TryRecvError::Empty) => break,
                    Err(mpsc::TryRecvError::Disconnected) => {
                        log::warn!("Command channel disconnected unexpectedly");
                        should_clear_receiver = true;
                        break;
                    }
                }
            }
        }

        // Now process all updates
        for update in updates {
            match update {
                maven::CommandUpdate::Started(pid) => {
                    log::info!("Command started with PID: {}", pid);
                    self.running_process_pid = Some(pid);
                }
                maven::CommandUpdate::OutputLine(line) => {
                    self.command_output.push(line);
                    // Auto-scroll to bottom while command is running
                    if self.focus == Focus::Output {
                        self.output_offset = self.command_output.len().saturating_sub(1);
                    }
                    self.store_current_module_output();
                }
                maven::CommandUpdate::Completed => {
                    log::info!("Command completed successfully");
                    self.command_output.push(String::new());
                    self.command_output
                        .push("✓ Command completed successfully".to_string());
                    self.is_command_running = false;
                    self.command_receiver = None;
                    self.running_process_pid = None;
                    self.store_current_module_output();
                    self.output_metrics = None;
                }
                maven::CommandUpdate::Error(msg) => {
                    log::error!("Command failed: {}", msg);
                    self.command_output.push(String::new());
                    self.command_output.push(format!("✗ {}", msg));
                    self.is_command_running = false;
                    self.command_receiver = None;
                    self.running_process_pid = None;
                    self.store_current_module_output();
                    self.output_metrics = None;
                }
            }
        }

        if should_clear_receiver {
            self.is_command_running = false;
            self.command_receiver = None;
        }
    }

    /// Kill the currently running Maven process
    pub fn kill_running_process(&mut self) {
        if let Some(pid) = self.running_process_pid {
            log::info!("Attempting to kill process with PID: {}", pid);
            match maven::kill_process(pid) {
                Ok(()) => {
                    self.command_output.push(String::new());
                    self.command_output
                        .push(format!("⚠ Process {} killed by user", pid));
                    self.is_command_running = false;
                    self.command_receiver = None;
                    self.running_process_pid = None;
                    self.store_current_module_output();
                    self.output_metrics = None;
                }
                Err(e) => {
                    log::error!("Failed to kill process: {}", e);
                    self.command_output.push(String::new());
                    self.command_output
                        .push(format!("✗ Failed to kill process: {}", e));
                }
            }
        } else {
            log::warn!("No running process to kill");
        }
    }

    /// Get elapsed time of current command in seconds
    pub fn command_elapsed_seconds(&self) -> Option<u64> {
        self.command_start_time
            .map(|start| start.elapsed().as_secs())
    }

    // Output display and metrics
    pub fn update_output_metrics(&mut self, width: u16) {
        self.output_area_width = width;
        if width == 0 || self.command_output.is_empty() {
            self.output_metrics = None;
            return;
        }
        let width_usize = width as usize;
        self.output_metrics = Some(OutputMetrics::new(width_usize, &self.command_output));
    }

    pub fn set_output_view_dimensions(&mut self, height: u16, width: u16) {
        self.output_view_height = height;
        self.output_area_width = width;
        self.clamp_output_offset();
        self.apply_pending_center();
        self.ensure_current_match_visible();
    }

    // Scrolling methods
    fn clamp_output_offset(&mut self) {
        let max_offset = self.max_scroll_offset();
        if self.output_offset > max_offset {
            self.output_offset = max_offset;
        }
    }

    pub fn scroll_output_lines(&mut self, delta: isize) {
        if !self.should_allow_navigation() {
            return;
        }
        if self.command_output.is_empty() {
            return;
        }
        let max_offset = self.max_scroll_offset();
        let current = self.output_offset as isize;
        let next = (current + delta).clamp(0, max_offset as isize) as usize;
        if next != self.output_offset {
            self.output_offset = next;
            self.store_current_module_output();
        }
    }

    pub fn scroll_output_pages(&mut self, delta: isize) {
        let page = self.output_view_height.max(1) as isize;
        self.scroll_output_lines(delta * page);
    }

    pub fn scroll_output_to_start(&mut self) {
        if self.command_output.is_empty() {
            return;
        }
        self.output_offset = 0;
        self.store_current_module_output();
    }

    pub fn scroll_output_to_end(&mut self) {
        let max_offset = self.max_scroll_offset();
        self.output_offset = max_offset;
        self.store_current_module_output();
    }

    fn max_scroll_offset(&self) -> usize {
        let height = self.output_view_height as usize;
        if height == 0 {
            return 0;
        }
        let total = self.total_display_rows();
        total.saturating_sub(height)
    }

    fn total_display_rows(&self) -> usize {
        if let Some(metrics) = self.output_metrics.as_ref() {
            metrics.total_rows()
        } else {
            self.command_output.len()
        }
    }

    // Search functionality
    pub fn begin_search_input(&mut self) {
        self.search_input = Some(String::new());
        self.search_history_index = None;
        self.search_error = None;
    }

    pub fn cancel_search_input(&mut self) {
        self.search_input = None;
        self.search_history_index = None;
        self.search_error = None;
    }

    pub fn push_search_char(&mut self, ch: char) {
        if let Some(buffer) = self.search_input.as_mut() {
            buffer.push(ch);
            self.search_history_index = None;
        }
    }

    pub fn backspace_search_char(&mut self) {
        if let Some(buffer) = self.search_input.as_mut() {
            buffer.pop();
            self.search_history_index = None;
        }
    }

    pub fn recall_previous_search(&mut self) {
        if self.search_history.is_empty() {
            return;
        }
        let len = self.search_history.len();
        let next_index = match self.search_history_index {
            None => Some(len - 1),
            Some(0) => Some(0),
            Some(i) => Some(i - 1),
        };
        if let Some(idx) = next_index
            && let Some(query) = self.search_history.get(idx)
        {
            self.search_input = Some(query.clone());
            self.search_history_index = Some(idx);
        }
    }

    pub fn recall_next_search(&mut self) {
        if self.search_history.is_empty() {
            return;
        }
        if let Some(idx) = self.search_history_index {
            if idx + 1 < self.search_history.len() {
                let query = self.search_history[idx + 1].clone();
                self.search_input = Some(query);
                self.search_history_index = Some(idx + 1);
            } else {
                self.search_input = Some(String::new());
                self.search_history_index = None;
            }
        }
    }

    pub fn submit_search(&mut self) {
        if let Some(pattern) = self.search_input.clone() {
            if !pattern.is_empty() {
                match self.apply_search_query(pattern.clone(), false) {
                    Ok(_) => {
                        if !self.search_history.contains(&pattern) {
                            self.search_history.push(pattern);
                        }
                        self.search_input = None;
                        self.search_error = None;
                        self.search_history_index = None;
                    }
                    Err(e) => {
                        self.search_error = Some(e.to_string());
                    }
                }
            } else {
                self.search_input = None;
                self.search_state = None;
                self.search_error = None;
                self.search_history_index = None;
            }
        }
    }

    fn apply_search_query(
        &mut self,
        query: String,
        keep_current: bool,
    ) -> Result<(), regex::Error> {
        let regex = Regex::new(&query)?;
        let matches = collect_search_matches(&self.command_output, &regex);
        let mut current_index = 0usize;

        if keep_current && let Some(existing) = self.search_state.as_ref() {
            current_index = existing.current.min(matches.len().saturating_sub(1));
        }

        self.search_state = Some(SearchState::new(query, matches));

        let current_match = if let Some(search) = self.search_state.as_mut() {
            search.jump_to_match(current_index);
            search.current_match().cloned()
        } else {
            None
        };

        if let Some(match_to_center) = current_match {
            self.center_on_match(match_to_center);
        }

        Ok(())
    }

    fn refresh_search_matches(&mut self) {
        if let Some(existing) = self.search_state.as_ref().cloned() {
            let _ = self.apply_search_query(existing.query, true);
        } else {
            self.search_state = None;
        }
    }

    pub fn next_search_match(&mut self) {
        let current_match = if let Some(search) = self.search_state.as_mut() {
            if search.has_matches() {
                search.next_match();
                search.current_match().cloned()
            } else {
                None
            }
        } else {
            None
        };

        if let Some(match_to_center) = current_match {
            self.center_on_match(match_to_center);
        }
    }

    pub fn previous_search_match(&mut self) {
        let current_match = if let Some(search) = self.search_state.as_mut() {
            if search.has_matches() {
                search.previous_match();
                search.current_match().cloned()
            } else {
                None
            }
        } else {
            None
        };

        if let Some(match_to_center) = current_match {
            self.center_on_match(match_to_center);
        }
    }

    fn center_on_match(&mut self, target: SearchMatch) {
        self.pending_center = Some(target);
        self.apply_pending_center();
    }

    fn apply_pending_center(&mut self) {
        let target = match self.pending_center.clone() {
            Some(t) => t,
            None => return,
        };
        if self.output_view_height == 0 || self.output_area_width == 0 {
            return;
        }
        let metrics = match self.output_metrics.as_ref() {
            Some(m) => m,
            None => return,
        };
        let total_rows = metrics.total_rows();
        if total_rows == 0 {
            self.pending_center = None;
            return;
        }
        if let Some(target_row) = metrics.row_for_match(&target) {
            let view_height = self.output_view_height as usize;
            let desired_offset = target_row.saturating_sub(view_height / 2);
            let max_offset = total_rows.saturating_sub(view_height);
            self.output_offset = desired_offset.min(max_offset);
            self.store_current_module_output();
        }
        self.pending_center = None;
    }

    fn ensure_current_match_visible(&mut self) {
        if let Some(search) = self.search_state.as_ref()
            && let Some(current_match) = search.current_match()
        {
            self.center_on_match(current_match.clone());
        }
    }

    // Getters for search state
    pub fn search_line_style(
        &self,
        line_index: usize,
    ) -> Option<Vec<(ratatui::style::Style, std::ops::Range<usize>)>> {
        self.search_state
            .as_ref()
            .and_then(|search| crate::ui::search::search_line_style(line_index, search))
    }

    pub fn search_status_line(&self) -> Option<ratatui::text::Line<'static>> {
        crate::ui::search::search_status_line(
            self.search_input.as_deref(),
            self.search_error.as_deref(),
            self.search_state.as_ref(),
        )
    }

<<<<<<< HEAD
    // Spring Boot starter methods
    pub fn show_starter_selector(&mut self) {
        log::info!("Showing starter selector");

        // Scan for potential starters if candidates list is empty
        if self.starter_candidates.is_empty() {
            self.starter_candidates = crate::starters::find_potential_starters(&self.project_root);
            log::debug!("Found {} potential starters", self.starter_candidates.len());
        }

        self.show_starter_selector = true;
        self.starter_filter.clear();

        if !self.starter_candidates.is_empty() {
            self.starters_list_state.select(Some(0));
        }
    }

    pub fn hide_starter_selector(&mut self) {
        log::info!("Hiding starter selector");
        self.show_starter_selector = false;
        self.starter_filter.clear();
    }

    pub fn show_starter_manager(&mut self) {
        log::info!("Showing starter manager");
        self.show_starter_manager = true;

        if !self.starters_cache.starters.is_empty() {
            self.starters_list_state.select(Some(0));
        }
    }

    pub fn hide_starter_manager(&mut self) {
        log::info!("Hiding starter manager");
        self.show_starter_manager = false;
    }

    pub fn select_and_run_starter(&mut self) {
        if let Some(idx) = self.starters_list_state.selected() {
            let filtered = self.get_filtered_starter_candidates();

            if let Some(fqcn) = filtered.get(idx) {
                log::info!("Selected starter: {}", fqcn);

                // Create a new starter entry if not already cached
                if !self
                    .starters_cache
                    .starters
                    .iter()
                    .any(|s| &s.fully_qualified_class_name == fqcn)
                {
                    let label = fqcn.split('.').next_back().unwrap_or(fqcn).to_string();
                    let is_default = self.starters_cache.starters.is_empty();
                    let starter = crate::starters::Starter::new(fqcn.clone(), label, is_default);
                    self.starters_cache.add_starter(starter);

                    // Save the cache
                    if let Err(e) = self.starters_cache.save(&self.project_root) {
                        log::error!("Failed to save starters cache: {}", e);
                    }
                }

                // Update last used
                self.starters_cache.set_last_used(fqcn.clone());
                if let Err(e) = self.starters_cache.save(&self.project_root) {
                    log::error!("Failed to save last used starter: {}", e);
                }

                // Run the starter
                self.run_spring_boot_starter(fqcn);
                self.hide_starter_selector();
            }
        }
    }

    pub fn run_spring_boot_starter(&mut self, fqcn: &str) {
        log::info!("Running Spring Boot starter: {}", fqcn);

        // Build the Maven command with &str references
        let spring_run = "spring-boot:run";
        let main_class_arg = format!("-Dspring-boot.run.mainClass={}", fqcn);
        let profile_arg = if !self.active_profiles.is_empty() {
            Some(format!("-P{}", self.active_profiles.join(",")))
        } else {
            None
        };

        // Collect flag strings
        let flag_strings: Vec<String> = self
            .flags
            .iter()
            .filter(|f| f.enabled)
            .map(|f| f.flag.clone())
            .collect();

        // Build args vector with proper lifetimes
        let mut args: Vec<&str> = vec![spring_run, &main_class_arg];

        if let Some(ref profile) = profile_arg {
            args.push(profile.as_str());
        }

        for flag in &flag_strings {
            args.push(flag.as_str());
        }

        self.run_selected_module_command(&args);
    }

    pub fn run_preferred_starter(&mut self) {
        if let Some(starter) = self.starters_cache.get_preferred_starter() {
            log::info!(
                "Running preferred starter: {}",
                starter.fully_qualified_class_name
            );
            self.run_spring_boot_starter(&starter.fully_qualified_class_name.clone());
        } else {
            // No cached starter, show selector
            log::info!("No preferred starter found, showing selector");
            self.show_starter_selector();
        }
    }

    pub fn get_filtered_starter_candidates(&self) -> Vec<String> {
        use fuzzy_matcher::FuzzyMatcher;

        if self.starter_filter.is_empty() {
            return self.starter_candidates.clone();
        }

        let matcher = fuzzy_matcher::skim::SkimMatcherV2::default();
        let mut scored: Vec<_> = self
            .starter_candidates
            .iter()
            .filter_map(|candidate| {
                matcher
                    .fuzzy_match(candidate, &self.starter_filter)
                    .map(|score| (candidate.clone(), score))
            })
            .collect();

        scored.sort_by(|a, b| b.1.cmp(&a.1));
        scored.into_iter().map(|(candidate, _)| candidate).collect()
    }

    pub fn push_starter_filter_char(&mut self, ch: char) {
        self.starter_filter.push(ch);
        // Reset selection to first match
        if !self.get_filtered_starter_candidates().is_empty() {
            self.starters_list_state.select(Some(0));
        }
    }

    pub fn pop_starter_filter_char(&mut self) {
        self.starter_filter.pop();
        // Reset selection to first match
        if !self.get_filtered_starter_candidates().is_empty() {
            self.starters_list_state.select(Some(0));
        }
    }

    pub fn next_starter(&mut self) {
        let candidates = if self.show_starter_selector {
            self.get_filtered_starter_candidates()
        } else {
            self.starters_cache
                .starters
                .iter()
                .map(|s| s.fully_qualified_class_name.clone())
                .collect()
        };

        if candidates.is_empty() {
            return;
        }

        let i = match self.starters_list_state.selected() {
            Some(i) => (i + 1) % candidates.len(),
            None => 0,
        };
        self.starters_list_state.select(Some(i));
    }

    pub fn previous_starter(&mut self) {
        let candidates = if self.show_starter_selector {
            self.get_filtered_starter_candidates()
        } else {
            self.starters_cache
                .starters
                .iter()
                .map(|s| s.fully_qualified_class_name.clone())
                .collect()
        };

        if candidates.is_empty() {
            return;
        }

        let i = match self.starters_list_state.selected() {
            Some(i) => {
                if i == 0 {
                    candidates.len() - 1
=======
    // Recent projects methods
    pub fn show_recent_projects(&mut self) {
        log::info!("Showing recent projects popup");
        self.show_projects_popup = true;
        if self.focus != Focus::Projects {
            self.focus = Focus::Projects;
        }
    }

    pub fn hide_recent_projects(&mut self) {
        log::info!("Hiding recent projects popup");
        self.show_projects_popup = false;
    }

    pub fn select_current_project(&mut self) {
        if let Some(idx) = self.projects_list_state.selected()
            && let Some(project) = self.recent_projects.get(idx)
        {
            log::info!("Selected project: {:?}", project);
            self.switch_to_project = Some(project.clone());
            self.hide_recent_projects();
        }
    }

    pub fn next_project(&mut self) {
        if self.recent_projects.is_empty() {
            return;
        }
        let i = match self.projects_list_state.selected() {
            Some(i) => (i + 1) % self.recent_projects.len(),
            None => 0,
        };
        self.projects_list_state.select(Some(i));
    }

    pub fn previous_project(&mut self) {
        if self.recent_projects.is_empty() {
            return;
        }
        let i = match self.projects_list_state.selected() {
            Some(i) => {
                if i == 0 {
                    self.recent_projects.len() - 1
>>>>>>> 2e1e3306
                } else {
                    i - 1
                }
            }
            None => 0,
        };
<<<<<<< HEAD
        self.starters_list_state.select(Some(i));
    }

    pub fn toggle_starter_default(&mut self) {
        if let Some(idx) = self.starters_list_state.selected()
            && let Some(starter) = self.starters_cache.starters.get(idx) {
                let fqcn = starter.fully_qualified_class_name.clone();
                self.starters_cache.set_default(&fqcn);

                if let Err(e) = self.starters_cache.save(&self.project_root) {
                    log::error!("Failed to save starters cache: {}", e);
                }
            }
    }

    pub fn remove_selected_starter(&mut self) {
        if let Some(idx) = self.starters_list_state.selected()
            && let Some(starter) = self.starters_cache.starters.get(idx) {
                let fqcn = starter.fully_qualified_class_name.clone();
                if self.starters_cache.remove_starter(&fqcn) {
                    log::info!("Removed starter: {}", fqcn);

                    if let Err(e) = self.starters_cache.save(&self.project_root) {
                        log::error!("Failed to save starters cache: {}", e);
                    }

                    // Adjust selection
                    if self.starters_cache.starters.is_empty() {
                        self.starters_list_state.select(None);
                    } else if idx >= self.starters_cache.starters.len() {
                        self.starters_list_state
                            .select(Some(self.starters_cache.starters.len() - 1));
                    }
                }
            }
=======
        self.projects_list_state.select(Some(i));
>>>>>>> 2e1e3306
    }
}

// Helper functions
fn visual_rows(line: &str, width: usize) -> usize {
    if width == 0 {
        return 1;
    }
    let display_width = UnicodeWidthStr::width(line);
    let rows = display_width.div_ceil(width);
    rows.max(1)
}

fn column_for_byte_index(s: &str, byte_index: usize) -> usize {
    let mut column = 0usize;
    for (idx, ch) in s.char_indices() {
        if idx >= byte_index {
            break;
        }
        column += UnicodeWidthChar::width(ch).unwrap_or(0);
    }
    column
}

#[cfg(test)]
mod tests {
    use super::*;
    use crate::config::Config;

    fn test_config() -> Config {
        Config {
            maven_settings: None,
        }
    }

    #[test]
    fn test_recent_projects_loaded_on_init() {
        // Create a temporary directory for testing
        let temp_dir = tempfile::tempdir().unwrap();
        let project_root = temp_dir.path().to_path_buf();

        let modules = vec!["module1".to_string()];
        let state = TuiState::new(modules, project_root, test_config());

        // State should have recent_projects initialized (even if empty)
        assert!(state.recent_projects.len() >= 0);
    }

    #[test]
    fn test_show_hide_recent_projects() {
        let modules = vec!["module1".to_string()];
        let project_root = PathBuf::from("/tmp/test");
        let mut state = TuiState::new(modules, project_root, test_config());

        assert!(
            !state.show_projects_popup,
            "Popup should be hidden initially"
        );

        state.show_recent_projects();
        assert!(state.show_projects_popup, "Popup should be shown");
        assert_eq!(state.focus, Focus::Projects, "Focus should be on projects");

        state.hide_recent_projects();
        assert!(!state.show_projects_popup, "Popup should be hidden");
    }

    #[test]
    fn test_next_previous_project_navigation() {
        let modules = vec!["module1".to_string()];
        let project_root = PathBuf::from("/tmp/test");
        let mut state = TuiState::new(modules, project_root, test_config());

        // Add some test projects
        state.recent_projects = vec![
            PathBuf::from("/tmp/project1"),
            PathBuf::from("/tmp/project2"),
            PathBuf::from("/tmp/project3"),
        ];
        state.projects_list_state.select(Some(0));

        // Test next
        state.next_project();
        assert_eq!(state.projects_list_state.selected(), Some(1));

        state.next_project();
        assert_eq!(state.projects_list_state.selected(), Some(2));

        // Wrap around to start
        state.next_project();
        assert_eq!(state.projects_list_state.selected(), Some(0));

        // Test previous
        state.previous_project();
        assert_eq!(state.projects_list_state.selected(), Some(2));

        state.previous_project();
        assert_eq!(state.projects_list_state.selected(), Some(1));
    }

    #[test]
    fn test_select_current_project() {
        let modules = vec!["module1".to_string()];
        let project_root = PathBuf::from("/tmp/test");
        let mut state = TuiState::new(modules, project_root, test_config());

        state.recent_projects = vec![
            PathBuf::from("/tmp/project1"),
            PathBuf::from("/tmp/project2"),
        ];
        state.projects_list_state.select(Some(1));
        state.show_projects_popup = true;

        state.select_current_project();

        assert_eq!(
            state.switch_to_project,
            Some(PathBuf::from("/tmp/project2"))
        );
        assert!(
            !state.show_projects_popup,
            "Popup should be hidden after selection"
        );
    }

    #[test]
    fn test_select_current_project_with_no_selection() {
        let modules = vec!["module1".to_string()];
        let project_root = PathBuf::from("/tmp/test");
        let mut state = TuiState::new(modules, project_root, test_config());

        state.recent_projects = vec![PathBuf::from("/tmp/project1")];
        state.projects_list_state.select(None);

        state.select_current_project();

        assert_eq!(
            state.switch_to_project, None,
            "Should not set switch_to_project with no selection"
        );
    }

    #[test]
    fn test_navigation_with_empty_projects_list() {
        let modules = vec!["module1".to_string()];
        let project_root = PathBuf::from("/tmp/test");
        let mut state = TuiState::new(modules, project_root, test_config());

        state.recent_projects = vec![];

        // Should not panic with empty list
        state.next_project();
        state.previous_project();

        assert_eq!(state.projects_list_state.selected(), None);
    }

    #[test]
    fn test_project_list_state_initialized() {
        let modules = vec!["module1".to_string()];
        let project_root = PathBuf::from("/tmp/test");
        let mut state = TuiState::new(modules, project_root, test_config());

        // Simulate having recent projects
        state.recent_projects = vec![
            PathBuf::from("/tmp/project1"),
            PathBuf::from("/tmp/project2"),
        ];

        // First project should not be auto-selected on init
        // (selection happens when popup is shown)
        assert!(
            state.projects_list_state.selected().is_some()
                || state.projects_list_state.selected().is_none()
        );
    }
}<|MERGE_RESOLUTION|>--- conflicted
+++ resolved
@@ -106,7 +106,11 @@
     pub is_command_running: bool,
     command_start_time: Option<Instant>,
     running_process_pid: Option<u32>,
-<<<<<<< HEAD
+    // Recent projects
+    pub recent_projects: Vec<PathBuf>,
+    pub projects_list_state: ListState,
+    pub show_projects_popup: bool,
+    pub switch_to_project: Option<PathBuf>,
     // Spring Boot starters
     pub starters_cache: crate::starters::StartersCache,
     pub show_starter_selector: bool,
@@ -114,13 +118,6 @@
     pub starter_candidates: Vec<String>,
     pub starter_filter: String,
     pub starters_list_state: ListState,
-=======
-    // Recent projects
-    pub recent_projects: Vec<PathBuf>,
-    pub projects_list_state: ListState,
-    pub show_projects_popup: bool,
-    pub switch_to_project: Option<PathBuf>,
->>>>>>> 2e1e3306
 }
 
 /// Maven build flags that can be toggled
@@ -138,19 +135,8 @@
         let mut modules_list_state = ListState::default();
         let profiles_list_state = ListState::default();
         let flags_list_state = ListState::default();
-        let mut projects_list_state = ListState::default();
         if !modules.is_empty() {
             modules_list_state.select(Some(0));
-        }
-
-        // Load recent projects
-        let mut recent_projects_manager = crate::config::RecentProjects::load();
-        recent_projects_manager.remove_invalid();
-        let recent_projects = recent_projects_manager.get_projects();
-
-        // Select first project in list if available
-        if !recent_projects.is_empty() {
-            projects_list_state.select(Some(0));
         }
 
         // Initialize common Maven build flags
@@ -200,6 +186,16 @@
             },
         ];
 
+        // Load recent projects
+        let mut recent_projects_manager = crate::config::RecentProjects::load();
+        recent_projects_manager.remove_invalid();
+        let recent_projects = recent_projects_manager.get_projects();
+        
+        let mut projects_list_state = ListState::default();
+        if !recent_projects.is_empty() {
+            projects_list_state.select(Some(0));
+        }
+
         // Load starters cache for this project
         let starters_cache = crate::starters::StartersCache::load(&project_root);
         let mut starters_list_state = ListState::default();
@@ -238,19 +234,16 @@
             is_command_running: false,
             command_start_time: None,
             running_process_pid: None,
-<<<<<<< HEAD
+            recent_projects,
+            projects_list_state,
+            show_projects_popup: false,
+            switch_to_project: None,
             starters_cache,
             show_starter_selector: false,
             show_starter_manager: false,
             starter_candidates: vec![],
             starter_filter: String::new(),
             starters_list_state,
-=======
-            recent_projects,
-            projects_list_state,
-            show_projects_popup: false,
-            switch_to_project: None,
->>>>>>> 2e1e3306
         };
 
         // Pre-select first flag to ensure alignment
@@ -1054,7 +1047,58 @@
         )
     }
 
-<<<<<<< HEAD
+    // Recent projects methods
+    pub fn show_recent_projects(&mut self) {
+        log::info!("Showing recent projects popup");
+        self.show_projects_popup = true;
+        if self.focus != Focus::Projects {
+            self.focus = Focus::Projects;
+        }
+    }
+
+    pub fn hide_recent_projects(&mut self) {
+        log::info!("Hiding recent projects popup");
+        self.show_projects_popup = false;
+    }
+
+    pub fn select_current_project(&mut self) {
+        if let Some(idx) = self.projects_list_state.selected()
+            && let Some(project) = self.recent_projects.get(idx)
+        {
+            log::info!("Selected project: {:?}", project);
+            self.switch_to_project = Some(project.clone());
+            self.hide_recent_projects();
+        }
+    }
+
+    pub fn next_project(&mut self) {
+        if self.recent_projects.is_empty() {
+            return;
+        }
+        let i = match self.projects_list_state.selected() {
+            Some(i) => (i + 1) % self.recent_projects.len(),
+            None => 0,
+        };
+        self.projects_list_state.select(Some(i));
+    }
+
+    pub fn previous_project(&mut self) {
+        if self.recent_projects.is_empty() {
+            return;
+        }
+        let i = match self.projects_list_state.selected() {
+            Some(i) => {
+                if i == 0 {
+                    self.recent_projects.len() - 1
+                } else {
+                    i - 1
+                }
+            }
+            None => 0,
+        };
+        self.projects_list_state.select(Some(i));
+    }
+
     // Spring Boot starter methods
     pub fn show_starter_selector(&mut self) {
         log::info!("Showing starter selector");
@@ -1258,58 +1302,12 @@
             Some(i) => {
                 if i == 0 {
                     candidates.len() - 1
-=======
-    // Recent projects methods
-    pub fn show_recent_projects(&mut self) {
-        log::info!("Showing recent projects popup");
-        self.show_projects_popup = true;
-        if self.focus != Focus::Projects {
-            self.focus = Focus::Projects;
-        }
-    }
-
-    pub fn hide_recent_projects(&mut self) {
-        log::info!("Hiding recent projects popup");
-        self.show_projects_popup = false;
-    }
-
-    pub fn select_current_project(&mut self) {
-        if let Some(idx) = self.projects_list_state.selected()
-            && let Some(project) = self.recent_projects.get(idx)
-        {
-            log::info!("Selected project: {:?}", project);
-            self.switch_to_project = Some(project.clone());
-            self.hide_recent_projects();
-        }
-    }
-
-    pub fn next_project(&mut self) {
-        if self.recent_projects.is_empty() {
-            return;
-        }
-        let i = match self.projects_list_state.selected() {
-            Some(i) => (i + 1) % self.recent_projects.len(),
+                } else {
+                    i - 1
+                }
+            }
             None => 0,
         };
-        self.projects_list_state.select(Some(i));
-    }
-
-    pub fn previous_project(&mut self) {
-        if self.recent_projects.is_empty() {
-            return;
-        }
-        let i = match self.projects_list_state.selected() {
-            Some(i) => {
-                if i == 0 {
-                    self.recent_projects.len() - 1
->>>>>>> 2e1e3306
-                } else {
-                    i - 1
-                }
-            }
-            None => 0,
-        };
-<<<<<<< HEAD
         self.starters_list_state.select(Some(i));
     }
 
@@ -1345,9 +1343,6 @@
                     }
                 }
             }
-=======
-        self.projects_list_state.select(Some(i));
->>>>>>> 2e1e3306
     }
 }
 
@@ -1370,158 +1365,4 @@
         column += UnicodeWidthChar::width(ch).unwrap_or(0);
     }
     column
-}
-
-#[cfg(test)]
-mod tests {
-    use super::*;
-    use crate::config::Config;
-
-    fn test_config() -> Config {
-        Config {
-            maven_settings: None,
-        }
-    }
-
-    #[test]
-    fn test_recent_projects_loaded_on_init() {
-        // Create a temporary directory for testing
-        let temp_dir = tempfile::tempdir().unwrap();
-        let project_root = temp_dir.path().to_path_buf();
-
-        let modules = vec!["module1".to_string()];
-        let state = TuiState::new(modules, project_root, test_config());
-
-        // State should have recent_projects initialized (even if empty)
-        assert!(state.recent_projects.len() >= 0);
-    }
-
-    #[test]
-    fn test_show_hide_recent_projects() {
-        let modules = vec!["module1".to_string()];
-        let project_root = PathBuf::from("/tmp/test");
-        let mut state = TuiState::new(modules, project_root, test_config());
-
-        assert!(
-            !state.show_projects_popup,
-            "Popup should be hidden initially"
-        );
-
-        state.show_recent_projects();
-        assert!(state.show_projects_popup, "Popup should be shown");
-        assert_eq!(state.focus, Focus::Projects, "Focus should be on projects");
-
-        state.hide_recent_projects();
-        assert!(!state.show_projects_popup, "Popup should be hidden");
-    }
-
-    #[test]
-    fn test_next_previous_project_navigation() {
-        let modules = vec!["module1".to_string()];
-        let project_root = PathBuf::from("/tmp/test");
-        let mut state = TuiState::new(modules, project_root, test_config());
-
-        // Add some test projects
-        state.recent_projects = vec![
-            PathBuf::from("/tmp/project1"),
-            PathBuf::from("/tmp/project2"),
-            PathBuf::from("/tmp/project3"),
-        ];
-        state.projects_list_state.select(Some(0));
-
-        // Test next
-        state.next_project();
-        assert_eq!(state.projects_list_state.selected(), Some(1));
-
-        state.next_project();
-        assert_eq!(state.projects_list_state.selected(), Some(2));
-
-        // Wrap around to start
-        state.next_project();
-        assert_eq!(state.projects_list_state.selected(), Some(0));
-
-        // Test previous
-        state.previous_project();
-        assert_eq!(state.projects_list_state.selected(), Some(2));
-
-        state.previous_project();
-        assert_eq!(state.projects_list_state.selected(), Some(1));
-    }
-
-    #[test]
-    fn test_select_current_project() {
-        let modules = vec!["module1".to_string()];
-        let project_root = PathBuf::from("/tmp/test");
-        let mut state = TuiState::new(modules, project_root, test_config());
-
-        state.recent_projects = vec![
-            PathBuf::from("/tmp/project1"),
-            PathBuf::from("/tmp/project2"),
-        ];
-        state.projects_list_state.select(Some(1));
-        state.show_projects_popup = true;
-
-        state.select_current_project();
-
-        assert_eq!(
-            state.switch_to_project,
-            Some(PathBuf::from("/tmp/project2"))
-        );
-        assert!(
-            !state.show_projects_popup,
-            "Popup should be hidden after selection"
-        );
-    }
-
-    #[test]
-    fn test_select_current_project_with_no_selection() {
-        let modules = vec!["module1".to_string()];
-        let project_root = PathBuf::from("/tmp/test");
-        let mut state = TuiState::new(modules, project_root, test_config());
-
-        state.recent_projects = vec![PathBuf::from("/tmp/project1")];
-        state.projects_list_state.select(None);
-
-        state.select_current_project();
-
-        assert_eq!(
-            state.switch_to_project, None,
-            "Should not set switch_to_project with no selection"
-        );
-    }
-
-    #[test]
-    fn test_navigation_with_empty_projects_list() {
-        let modules = vec!["module1".to_string()];
-        let project_root = PathBuf::from("/tmp/test");
-        let mut state = TuiState::new(modules, project_root, test_config());
-
-        state.recent_projects = vec![];
-
-        // Should not panic with empty list
-        state.next_project();
-        state.previous_project();
-
-        assert_eq!(state.projects_list_state.selected(), None);
-    }
-
-    #[test]
-    fn test_project_list_state_initialized() {
-        let modules = vec!["module1".to_string()];
-        let project_root = PathBuf::from("/tmp/test");
-        let mut state = TuiState::new(modules, project_root, test_config());
-
-        // Simulate having recent projects
-        state.recent_projects = vec![
-            PathBuf::from("/tmp/project1"),
-            PathBuf::from("/tmp/project2"),
-        ];
-
-        // First project should not be auto-selected on init
-        // (selection happens when popup is shown)
-        assert!(
-            state.projects_list_state.selected().is_some()
-                || state.projects_list_state.selected().is_none()
-        );
-    }
 }