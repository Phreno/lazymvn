use crate::ui::theme::Theme;
use crossterm::event::{KeyCode, KeyEvent};
use ratatui::text::{Line, Span};

/// Represents the current view in the TUI
#[derive(Copy, Clone, PartialEq, Eq, Debug)]
pub enum CurrentView {
    Projects,
    Modules,
    Profiles,
    Flags,
}

/// Represents which pane currently has focus
#[derive(Copy, Clone, PartialEq, Eq, Debug)]
pub enum Focus {
    Projects,
    Modules,
    Profiles,
    Flags,
    Output,
}

impl Focus {
    /// Get the next focus in the cycle (right arrow)
    pub fn next(self) -> Self {
        match self {
            Focus::Projects => Focus::Modules,
            Focus::Modules => Focus::Profiles,
            Focus::Profiles => Focus::Flags,
            Focus::Flags => Focus::Output,
            Focus::Output => Focus::Projects,
        }
    }

    /// Get the previous focus in the cycle (left arrow)
    pub fn previous(self) -> Self {
        match self {
            Focus::Projects => Focus::Output,
            Focus::Modules => Focus::Projects,
            Focus::Profiles => Focus::Modules,
            Focus::Flags => Focus::Profiles,
            Focus::Output => Focus::Flags,
        }
    }
}

/// Search mode for input vs cycling through matches
pub enum SearchMode {
    Input,
    Cycling,
}

struct ModuleAction {
    key_display: &'static str,
    prefix: &'static str,
    suffix: &'static str,
}

const MODULE_ACTIONS: [ModuleAction; 7] = [
    ModuleAction {
        key_display: "b",
        prefix: "",
        suffix: "uild",
    },
    ModuleAction {
        key_display: "C",
        prefix: "",
        suffix: "lean",
    },
    ModuleAction {
        key_display: "c",
        prefix: "",
        suffix: "ompile",
    },
    ModuleAction {
        key_display: "k",
        prefix: "pac",
        suffix: "age",
    },
    ModuleAction {
        key_display: "t",
        prefix: "",
        suffix: "est",
    },
    ModuleAction {
        key_display: "i",
        prefix: "",
        suffix: "nstall",
    },
    ModuleAction {
        key_display: "d",
        prefix: "",
        suffix: "eps",
    },
];

<<<<<<< HEAD
#[derive(Clone, Copy)]
enum ButtonState {
    Normal,
    Active,
}
=======
>>>>>>> 5fe613ff

/// Handle key events and update TUI state accordingly
pub fn handle_key_event(key: KeyEvent, state: &mut crate::ui::state::TuiState) {
    log::debug!("Key event: {:?}", key);

    if let Some(search_mod) = state.search_mod.take() {
        log::debug!(
            "In search mode: {:?}",
            match search_mod {
                SearchMode::Input => "Input",
                SearchMode::Cycling => "Cycling",
            }
        );
        match search_mod {
            SearchMode::Input => {
                match key.code {
                    KeyCode::Char(ch) => {
                        log::debug!("Search input: '{}'", ch);
                        state.push_search_char(ch);
                        state.live_search();
                        state.search_mod = Some(SearchMode::Input);
                    }
                    KeyCode::Backspace => {
                        log::debug!("Search backspace");
                        state.backspace_search_char();
                        state.live_search();
                        state.search_mod = Some(SearchMode::Input);
                    }
                    KeyCode::Up => {
                        log::debug!("Search recall previous");
                        state.recall_previous_search();
                        state.live_search();
                        state.search_mod = Some(SearchMode::Input);
                    }
                    KeyCode::Down => {
                        log::debug!("Search recall next");
                        state.recall_next_search();
                        state.live_search();
                        state.search_mod = Some(SearchMode::Input);
                    }
                    KeyCode::Enter => {
                        log::debug!("Search submit");
                        state.submit_search();
                        if state.has_search_results() {
                            log::debug!("Search has results, entering cycling mode");
                            state.search_mod = Some(SearchMode::Cycling);
                        } else {
                            log::debug!("No search results, exiting search");
                            state.search_mod = None;
                        }
                    }
                    KeyCode::Esc => {
                        log::debug!("Search cancelled");
                        state.cancel_search_input();
                        state.search_mod = None;
                    }
                    _ => {
                        state.search_mod = Some(SearchMode::Input);
                    }
                }
                return;
            }
            SearchMode::Cycling => {
                match key.code {
                    KeyCode::Char('n') => {
                        state.next_search_match();
                        state.search_mod = Some(SearchMode::Cycling);
                    }
                    KeyCode::Char('N') => {
                        state.previous_search_match();
                        state.search_mod = Some(SearchMode::Cycling);
                    }
                    KeyCode::Char('/') => {
                        state.begin_search_input();
                        state.search_mod = Some(SearchMode::Input);
                    }
                    KeyCode::Enter | KeyCode::Esc => {
                        state.search_mod = None;
                    }
                    _ => {
                        state.search_mod = None;
                        handle_key_event(key, state);
                    }
                }
                return;
            }
        }
    }

    // Direct command execution - no menu navigation needed
    match key.code {
        KeyCode::Left => {
            log::debug!("Cycle focus left");
            state.cycle_focus_left();
        }
        KeyCode::Right => {
            log::debug!("Cycle focus right");
            state.cycle_focus_right();
        }
        KeyCode::Down => match state.focus {
            Focus::Output => {
                log::debug!("Scroll output down");
                state.scroll_output_lines(1);
            }
            _ => {
                log::debug!("Navigate down in list");
                state.next_item();
            }
        },
        KeyCode::Up => match state.focus {
            Focus::Output => {
                log::debug!("Scroll output up");
                state.scroll_output_lines(-1);
            }
            _ => {
                log::debug!("Navigate up in list");
                state.previous_item();
            }
        },
        KeyCode::Char('0') => {
            log::info!("Focus output pane");
            state.focus_output();
        }
        KeyCode::Char('1') => {
            log::info!("Switch to projects view");
            state.switch_to_projects();
        }
        KeyCode::Char('2') => {
            log::info!("Switch to modules view");
            state.switch_to_modules();
        }
        KeyCode::Char('b') => {
            log::info!("Execute: clean install");
            state.run_selected_module_command(&["clean", "install"]);
        }
        KeyCode::Char('C') => {
            log::info!("Execute: clean");
            state.run_selected_module_command(&["clean"]);
        }
        KeyCode::Char('c') => {
            log::info!("Execute: compile");
            state.run_selected_module_command(&["compile"]);
        }
        KeyCode::Char('k') => {
            log::info!("Execute: package");
            state.run_selected_module_command(&["package"]);
        }
        KeyCode::Char('t') => {
            log::info!("Execute: test");
            state.run_selected_module_command(&["test"]);
        }
        KeyCode::Char('i') => {
            log::info!("Execute: install");
            state.run_selected_module_command(&["install"]);
        }
        KeyCode::Char('d') => {
            log::info!("Execute: dependency:tree");
            state.run_selected_module_command(&["dependency:tree"]);
        }
        KeyCode::Char('3') => {
            log::info!("Switch to profiles view");
            state.switch_to_profiles();
        }
        KeyCode::Char('4') => {
            log::info!("Switch to flags view");
            state.switch_to_flags();
        }
        KeyCode::Char('/') => {
            log::info!("Begin search input");
            state.begin_search_input();
            state.search_mod = Some(SearchMode::Input);
        }
        KeyCode::Char('n') => {
            log::debug!("Next search match");
            state.next_search_match();
        }
        KeyCode::Char('N') => {
            log::debug!("Previous search match");
            state.previous_search_match();
        }
        KeyCode::PageUp => {
            log::debug!("Page up");
            state.scroll_output_pages(-1);
        }
        KeyCode::PageDown => {
            log::debug!("Page down");
            state.scroll_output_pages(1);
        }
        KeyCode::Home => {
            log::debug!("Scroll to start");
            state.scroll_output_to_start();
        }
        KeyCode::End => {
            log::debug!("Scroll to end");
            state.scroll_output_to_end();
        }
        KeyCode::Enter | KeyCode::Char(' ') => {
            if state.current_view == CurrentView::Profiles {
                state.toggle_profile();
            } else if state.current_view == CurrentView::Flags {
                state.toggle_flag();
            }
        }
        _ => {}
    }
}

fn key_token(text: &str) -> Span<'static> {
    Span::styled(text.to_string(), Theme::KEY_HINT_STYLE)
}


fn append_bracketed_word(
    spans: &mut Vec<Span<'static>>,
    prefix: &str,
    key: &str,
    suffix: &str,
) {
    let key_style = Theme::KEY_HINT_STYLE;
    let text_style = Theme::DEFAULT_STYLE;

    if !prefix.is_empty() {
        spans.push(Span::styled(prefix.to_string(), text_style));
    }

    spans.push(Span::styled("[", text_style));
    spans.push(Span::styled(key.to_string(), key_style));
    spans.push(Span::styled("]", text_style));

    if !suffix.is_empty() {
        spans.push(Span::styled(suffix.to_string(), text_style));
    }
}

pub(crate) fn blank_line() -> Line<'static> {
    Line::raw("")
}

pub(crate) fn build_navigation_line() -> Line<'static> {
    let spans: Vec<Span<'static>> = vec![
        Span::styled("Views ", Theme::FOOTER_SECTION_STYLE),
        key_token("0"),
        Span::raw(" Output • "),
        key_token("1"),
        Span::raw(" Projects • "),
        key_token("2"),
        Span::raw(" Modules • "),
        key_token("3"),
        Span::raw(" Profiles • "),
        key_token("4"),
        Span::raw(" Flags  •  "),
        Span::styled("Focus ", Theme::FOOTER_SECTION_STYLE),
        key_token("←"),
        Span::raw("  "),
        key_token("→"),
        Span::raw("  •  "),
        Span::styled("Navigate ", Theme::FOOTER_SECTION_STYLE),
        key_token("↑"),
        Span::raw("  "),
        key_token("↓"),
    ];
    Line::from(spans)
}

pub(crate) fn simplified_footer_title(
    view: CurrentView,
    module_name: Option<&str>,
    active_profiles: &[String],
    enabled_flags: &[String],
) -> Span<'static> {
    let mut parts = Vec::new();

    if let Some(name) = module_name {
        let display_name = if name == "." { "(root project)" } else { name };
        parts.push(display_name.to_string());
    }

    if !active_profiles.is_empty() {
        parts.push(active_profiles.join(", "));
    }

    if !enabled_flags.is_empty() {
        parts.push(enabled_flags.join(", "));
    }

    let text = if parts.is_empty() {
        "Commands".to_string()
    } else {
        format!("Commands: {}", parts.join(" • "))
    };

    let style = match view {
        CurrentView::Projects | CurrentView::Modules => Theme::FOOTER_SECTION_STYLE,
        CurrentView::Profiles | CurrentView::Flags => Theme::FOOTER_SECTION_FOCUSED_STYLE,
    };

    Span::styled(text, style)
}

pub(crate) fn simplified_footer_body(_view: CurrentView) -> Line<'static> {
    let mut spans: Vec<Span<'static>> = Vec::new();
    spans.push(Span::raw(" "));

    // Module commands
    for (idx, action) in MODULE_ACTIONS.iter().enumerate() {
        if idx > 0 {
            spans.push(Span::raw(" "));
        }
        append_bracketed_word(
            &mut spans,
            action.prefix,
            action.key_display,
            action.suffix,
<<<<<<< HEAD
            ButtonState::Normal,
=======
>>>>>>> 5fe613ff
        );
    }

    Line::from(spans)
}<|MERGE_RESOLUTION|>--- conflicted
+++ resolved
@@ -95,14 +95,6 @@
     },
 ];
 
-<<<<<<< HEAD
-#[derive(Clone, Copy)]
-enum ButtonState {
-    Normal,
-    Active,
-}
-=======
->>>>>>> 5fe613ff
 
 /// Handle key events and update TUI state accordingly
 pub fn handle_key_event(key: KeyEvent, state: &mut crate::ui::state::TuiState) {
@@ -416,10 +408,6 @@
             action.prefix,
             action.key_display,
             action.suffix,
-<<<<<<< HEAD
-            ButtonState::Normal,
-=======
->>>>>>> 5fe613ff
         );
     }
 
