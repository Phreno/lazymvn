use crate::ui::keybindings::{CurrentView, Focus};
use crate::ui::theme::Theme;
use ratatui::{
    Frame,
    layout::{Constraint, Direction, Layout, Rect},
    style::Style,
    text::{Line, Span},
    widgets::{Block, Borders, List, ListItem, ListState, Paragraph, Wrap},
};

/// Render the projects pane (placeholder showing project root name)
pub fn render_projects_pane(f: &mut Frame, area: Rect, project_root: &str, is_focused: bool) {
    let block = Block::default()
        .title("[1] Projects")
        .borders(Borders::ALL)
        .border_type(ratatui::widgets::BorderType::Rounded)
        .border_style(if is_focused {
            Theme::FOCUS_STYLE
        } else {
            Theme::DEFAULT_STYLE
        });

    let text = Line::from(project_root);
    let paragraph = Paragraph::new(text).block(block);
    f.render_widget(paragraph, area);
}

/// Render the modules pane
pub fn render_modules_pane(
    f: &mut Frame,
    area: Rect,
    modules: &[String],
    list_state: &mut ListState,
    is_focused: bool,
) {
    let block = Block::default()
        .title("[2] Modules")
        .borders(Borders::ALL)
        .border_type(ratatui::widgets::BorderType::Rounded)
        .border_style(if is_focused {
            Theme::FOCUS_STYLE
        } else {
            Theme::DEFAULT_STYLE
        });

    let items: Vec<ListItem> = modules
        .iter()
        .map(|m| {
            let display_name = if m == "." {
                "(root project)"
            } else {
                m.as_str()
            };
            ListItem::new(Line::from(display_name))
        })
        .collect();

    let list = List::new(items)
        .block(block)
        .style(Theme::DEFAULT_STYLE)
        .highlight_style(Theme::SELECTED_STYLE)
        .highlight_symbol(">> ");

    f.render_stateful_widget(list, area, list_state);
}

/// Render the profiles pane
pub fn render_profiles_pane(
    f: &mut Frame,
    area: Rect,
    profiles: &[String],
    active_profiles: &[String],
    list_state: &mut ListState,
    is_focused: bool,
) {
    let title = if active_profiles.is_empty() {
        "[3] Profiles".to_string()
    } else {
        format!("[3] Profiles ({})", active_profiles.len())
    };

    let block = Block::default()
        .title(title)
        .borders(Borders::ALL)
        .border_type(ratatui::widgets::BorderType::Rounded)
        .border_style(if is_focused {
            Theme::FOCUS_STYLE
        } else {
            Theme::DEFAULT_STYLE
        });

    let items: Vec<ListItem> = profiles
        .iter()
        .map(|p| {
            let checkbox = if active_profiles.contains(p) {
                "☑"
            } else {
                "☐"
            };
            let style = if active_profiles.contains(p) {
                Theme::ACTIVE_PROFILE_STYLE
            } else {
                Theme::DEFAULT_STYLE
            };
            ListItem::new(Line::from(Span::styled(
                format!("{} {}", checkbox, p),
                style,
            )))
        })
        .collect();

    let list = List::new(items)
        .block(block)
        .style(Theme::DEFAULT_STYLE)
        .highlight_style(Theme::SELECTED_STYLE)
        .highlight_symbol(">> ");

    f.render_stateful_widget(list, area, list_state);
}

/// Render the build flags pane
pub fn render_flags_pane(
    f: &mut Frame,
    area: Rect,
    flags: &[crate::ui::state::BuildFlag],
    list_state: &mut ListState,
    is_focused: bool,
) {
    let enabled_count = flags.iter().filter(|f| f.enabled).count();
    let title = if enabled_count == 0 {
        "[4] Build Flags".to_string()
    } else {
        format!("[4] Build Flags ({})", enabled_count)
    };

    let block = Block::default()
        .title(title)
        .borders(Borders::ALL)
        .border_type(ratatui::widgets::BorderType::Rounded)
        .border_style(if is_focused {
            Theme::FOCUS_STYLE
        } else {
            Theme::DEFAULT_STYLE
        });

    let items: Vec<ListItem> = flags
        .iter()
        .map(|flag| {
            let checkbox = if flag.enabled { "☑" } else { "☐" };
            let style = if flag.enabled {
                Theme::ACTIVE_PROFILE_STYLE
            } else {
                Theme::DEFAULT_STYLE
            };
            ListItem::new(Line::from(Span::styled(
                format!("{} {}", checkbox, flag.name),
                style,
            )))
        })
        .collect();

    let list = List::new(items)
        .block(block)
        .style(Theme::DEFAULT_STYLE)
        .highlight_style(Theme::SELECTED_STYLE)
        .highlight_symbol(">> ");

    f.render_stateful_widget(list, area, list_state);
}

/// Render the output pane
#[allow(clippy::too_many_arguments)]
pub fn render_output_pane(
    f: &mut Frame,
    area: Rect,
    command_output: &[String],
    output_offset: usize,
    is_focused: bool,
    search_line_style_fn: impl Fn(usize) -> Option<Vec<(Style, std::ops::Range<usize>)>>,
    is_search_active: bool,
    module_name: Option<&str>,
    output_context: Option<(String, Vec<String>, Vec<String>)>,
    is_command_running: bool,
    elapsed_seconds: Option<u64>,
) {
    // Build title with context and running indicator
    let mut title =
        if let (Some(module), Some((cmd, profiles, flags))) = (module_name, output_context) {
            let mut parts = vec![module.to_string(), cmd];
            if !profiles.is_empty() {
                parts.push(profiles.join(", "));
            }
            if !flags.is_empty() {
                parts.push(flags.join(", "));
            }
            format!("[0] Output: {}", parts.join(" • "))
        } else if let Some(module) = module_name {
            format!("[0] Output: {}", module)
        } else {
            "Output".to_string()
        };

    // Add running indicator with spinner
    if is_command_running {
        let spinner_frames = ["⠋", "⠙", "⠹", "⠸", "⠼", "⠴", "⠦", "⠧", "⠇", "⠏"];
        let frame_idx = elapsed_seconds.unwrap_or(0) as usize % spinner_frames.len();
        let spinner = spinner_frames[frame_idx];
        title = format!(
            "{} {} Running ({}s)",
            title,
            spinner,
            elapsed_seconds.unwrap_or(0)
        );
    }

    let output_block = Block::default()
        .title(title)
        .borders(Borders::ALL)
        .border_type(ratatui::widgets::BorderType::Rounded)
        .border_style(if is_focused {
            Theme::FOCUS_STYLE
        } else {
            Theme::DEFAULT_STYLE
        });

    let output_lines = if command_output.is_empty() {
        vec![Line::from("Run a command to see Maven output.")]
    } else {
        command_output
            .iter()
            .enumerate()
            .map(|(line_index, line)| {
                if is_search_active {
                    // In search mode: use search highlighting over cleaned text
                    let cleaned = crate::utils::clean_log_line(line).unwrap_or_default();
                    if let Some(highlights) = search_line_style_fn(line_index) {
                        let mut spans = Vec::new();
                        let mut last_end = 0;
                        for (style, range) in highlights {
                            if range.start > last_end {
                                spans.push(Span::raw(cleaned[last_end..range.start].to_string()));
                            }
                            if range.end <= cleaned.len() {
                                spans.push(Span::styled(cleaned[range.clone()].to_string(), style));
                                last_end = range.end;
                            }
                        }
                        if last_end < cleaned.len() {
                            spans.push(Span::raw(cleaned[last_end..].to_string()));
                        }
                        Line::from(spans)
                    } else {
                        Line::from(cleaned)
                    }
                } else {
                    // Normal mode: use keyword-based coloring
                    let cleaned = crate::utils::clean_log_line(line).unwrap_or_default();
                    crate::utils::colorize_log_line(&cleaned)
                }
            })
            .collect()
    };

    let output_paragraph = Paragraph::new(output_lines)
        .block(output_block)
        .wrap(Wrap { trim: true })
        .scroll((output_offset.min(u16::MAX as usize) as u16, 0));

    f.render_widget(output_paragraph, area);
}

/// Render the footer with key hints and search status
#[allow(clippy::too_many_arguments)]
pub fn render_footer(
    f: &mut Frame,
    area: Rect,
    view: CurrentView,
    focus: Focus,
    module_name: Option<&str>,
    active_profiles: &[String],
    enabled_flags: &[String],
    search_status_line: Option<Line<'static>>,
) {
    let _ = focus; // Not needed in simplified footer

    let mut constraints = vec![
        Constraint::Length(1), // navigation
        Constraint::Length(1), // spacer
        Constraint::Length(3), // commands box
    ];
    if search_status_line.is_some() {
        constraints.push(Constraint::Length(1));
    }

    let chunks = Layout::default()
        .direction(Direction::Vertical)
        .constraints(constraints)
        .split(area);

    // Navigation line
    let navigation = Paragraph::new(crate::ui::keybindings::build_navigation_line());
    f.render_widget(navigation, chunks[0]);

    // Spacer
    f.render_widget(
        Paragraph::new(crate::ui::keybindings::blank_line()),
        chunks[1],
    );

    // Simplified commands box - single row with all commands
    let title = crate::ui::keybindings::simplified_footer_title(
        view,
        module_name,
        active_profiles,
        enabled_flags,
    );
    let commands_block = Block::default()
        .title(title)
        .borders(Borders::ALL)
        .border_type(ratatui::widgets::BorderType::Rounded)
        .border_style(Theme::FOOTER_BOX_BORDER_STYLE);
    let commands_paragraph =
        Paragraph::new(crate::ui::keybindings::simplified_footer_body(view)).block(commands_block);
    f.render_widget(commands_paragraph, chunks[2]);

    // Optional search status line
    if let Some(status_line) = search_status_line {
        let status_paragraph = Paragraph::new(status_line);
        let idx = chunks.len() - 1;
        f.render_widget(status_paragraph, chunks[idx]);
    }
}

/// Create an adaptive layout that responds to terminal size and focused pane
pub fn create_adaptive_layout(
    area: Rect,
    focused_pane: Option<Focus>,
) -> (Rect, Rect, Rect, Rect, Rect, Rect) {
    let footer_height = 9;

    // Determine layout mode based on terminal size
    let is_narrow = area.width < 80; // Narrow width threshold
    let is_short = area.height < 30; // Short height threshold

    let vertical = Layout::default()
        .direction(Direction::Vertical)
        .constraints([Constraint::Min(0), Constraint::Length(footer_height)].as_ref())
        .split(area);

    // Adaptive width layout
    if is_narrow {
        // Single column mode - stack everything vertically
        create_single_column_layout(vertical[0], vertical[1], focused_pane, is_short)
    } else {
        // Two column mode - left panes and output
        create_two_column_layout(vertical[0], vertical[1], focused_pane, is_short)
    }
}

/// Create single column layout for narrow terminals
fn create_single_column_layout(
    content_area: Rect,
    footer_area: Rect,
    focused_pane: Option<crate::ui::keybindings::Focus>,
    is_short: bool,
) -> (Rect, Rect, Rect, Rect, Rect, Rect) {
    use crate::ui::keybindings::Focus;

    // In single column, show focused pane expanded, others collapsed
    let constraints = if is_short {
        // Very restrictive - only show focused pane
        match focused_pane {
            Some(Focus::Projects) => vec![
                Constraint::Min(5),
                Constraint::Length(1),
                Constraint::Length(1),
                Constraint::Length(1),
                Constraint::Length(1),
            ],
            Some(Focus::Modules) => vec![
                Constraint::Length(1),
                Constraint::Min(5),
                Constraint::Length(1),
                Constraint::Length(1),
                Constraint::Length(1),
            ],
            Some(Focus::Profiles) => vec![
                Constraint::Length(1),
                Constraint::Length(1),
                Constraint::Min(5),
                Constraint::Length(1),
                Constraint::Length(1),
            ],
            Some(Focus::Flags) => vec![
                Constraint::Length(1),
                Constraint::Length(1),
                Constraint::Length(1),
                Constraint::Min(5),
                Constraint::Length(1),
            ],
            Some(Focus::Output) | None => vec![
                Constraint::Length(1),
                Constraint::Length(1),
                Constraint::Length(1),
                Constraint::Length(1),
                Constraint::Min(5),
            ],
        }
    } else {
        // Normal single column - show all with focus expanded
        match focused_pane {
            Some(Focus::Projects) => vec![
                Constraint::Percentage(40),
                Constraint::Percentage(15),
                Constraint::Percentage(15),
                Constraint::Percentage(15),
                Constraint::Percentage(15),
            ],
            Some(Focus::Modules) => vec![
                Constraint::Percentage(15),
                Constraint::Percentage(40),
                Constraint::Percentage(15),
                Constraint::Percentage(15),
                Constraint::Percentage(15),
            ],
            Some(Focus::Profiles) => vec![
                Constraint::Percentage(15),
                Constraint::Percentage(15),
                Constraint::Percentage(40),
                Constraint::Percentage(15),
                Constraint::Percentage(15),
            ],
            Some(Focus::Flags) => vec![
                Constraint::Percentage(15),
                Constraint::Percentage(15),
                Constraint::Percentage(15),
                Constraint::Percentage(40),
                Constraint::Percentage(15),
            ],
            Some(Focus::Output) | None => vec![
                Constraint::Percentage(15),
                Constraint::Percentage(15),
                Constraint::Percentage(15),
                Constraint::Percentage(15),
                Constraint::Percentage(40),
            ],
        }
    };

    let blocks = Layout::default()
        .direction(Direction::Vertical)
        .constraints(constraints)
        .split(content_area);

    (
        blocks[0],
        blocks[1],
        blocks[2],
        blocks[3],
        blocks[4],
        footer_area,
    )
}

/// Create two column layout for normal/wide terminals
fn create_two_column_layout(
    content_area: Rect,
    footer_area: Rect,
    focused_pane: Option<crate::ui::keybindings::Focus>,
    is_short: bool,
) -> (Rect, Rect, Rect, Rect, Rect, Rect) {
    use crate::ui::keybindings::Focus;

    let content_chunks = Layout::default()
        .direction(Direction::Horizontal)
        .constraints([Constraint::Percentage(30), Constraint::Percentage(70)].as_ref())
        .split(content_area);

    // Adaptive left pane layout based on height and focus
    let left_constraints = if is_short {
        // Short height - expand focused pane, collapse others
        match focused_pane {
            Some(Focus::Projects) => vec![
                Constraint::Min(5),
                Constraint::Length(3),
                Constraint::Length(3),
                Constraint::Length(3),
            ],
            Some(Focus::Modules) => vec![
                Constraint::Length(3),
                Constraint::Min(5),
                Constraint::Length(3),
                Constraint::Length(3),
            ],
            Some(Focus::Profiles) => vec![
                Constraint::Length(3),
                Constraint::Length(3),
                Constraint::Min(5),
                Constraint::Length(3),
            ],
            Some(Focus::Flags) => vec![
                Constraint::Length(3),
                Constraint::Length(3),
                Constraint::Length(3),
                Constraint::Min(5),
            ],
            Some(Focus::Output) | None => vec![
                Constraint::Length(3),
                Constraint::Percentage(40),
                Constraint::Percentage(30),
                Constraint::Percentage(30),
            ],
        }
    } else {
        // Normal height - standard layout
        vec![
            Constraint::Length(3),
            Constraint::Percentage(40),
            Constraint::Percentage(30),
            Constraint::Percentage(30),
        ]
    };

    let left_blocks = Layout::default()
        .direction(Direction::Vertical)
        .constraints(left_constraints)
        .split(content_chunks[0]);

    (
        left_blocks[0],
        left_blocks[1],
        left_blocks[2],
        left_blocks[3],
        content_chunks[1],
        footer_area,
    )
}

<<<<<<< HEAD
/// Render popup for selecting a Spring Boot starter
pub fn render_starter_selector_popup(
    f: &mut Frame,
    candidates: &[String],
    filter: &str,
    list_state: &mut ListState,
) {
    // Calculate popup size (centered, 70% width, 70% height)
    let area = f.area();
    let popup_width = (area.width * 70) / 100;
    let popup_height = (area.height * 70) / 100;
=======
/// Render a popup for recent projects selection
pub fn render_projects_popup(
    f: &mut Frame,
    projects: &[std::path::PathBuf],
    list_state: &mut ListState,
) {
    // Calculate popup size (centered, 60% width, 60% height)
    let area = f.area();
    let popup_width = (area.width * 60) / 100;
    let popup_height = (area.height * 60) / 100;
>>>>>>> 2e1e3306
    let popup_x = (area.width - popup_width) / 2;
    let popup_y = (area.height - popup_height) / 2;

    let popup_area = Rect {
        x: popup_x,
        y: popup_y,
        width: popup_width,
        height: popup_height,
    };

    // Clear the area behind the popup
    let clear_block = Block::default().style(Style::default().bg(ratatui::style::Color::Black));
    f.render_widget(clear_block, popup_area);

<<<<<<< HEAD
    // Split popup into filter input, list, and help sections
    let popup_chunks = Layout::default()
        .direction(Direction::Vertical)
        .constraints([
            Constraint::Length(3), // Filter input
            Constraint::Min(1),    // List
            Constraint::Length(3), // Help
        ])
        .split(popup_area);

    // Render filter input
    let filter_block = Block::default()
        .title("Filter (type to search)")
        .borders(Borders::ALL)
        .border_type(ratatui::widgets::BorderType::Rounded)
        .border_style(Theme::FOCUS_STYLE);
    let filter_text = if filter.is_empty() {
        Line::from("Type to filter starters...")
    } else {
        Line::from(filter.to_string())
    };
    let filter_para = Paragraph::new(filter_text).block(filter_block);
    f.render_widget(filter_para, popup_chunks[0]);

    // Create list items from candidates
    let items: Vec<ListItem> = candidates
        .iter()
        .map(|c| {
            // Show class name highlighted
            let parts: Vec<&str> = c.rsplitn(2, '.').collect();
            let class_name = parts[0];
            let package = if parts.len() > 1 { parts[1] } else { "" };

            let line = if !package.is_empty() {
                vec![
                    Span::styled(
                        package,
                        Style::default().fg(ratatui::style::Color::DarkGray),
                    ),
                    Span::raw("."),
                    Span::styled(
                        class_name,
                        Style::default()
                            .fg(ratatui::style::Color::Cyan)
                            .add_modifier(ratatui::style::Modifier::BOLD),
                    ),
                ]
            } else {
                vec![Span::styled(
                    class_name,
                    Style::default()
                        .fg(ratatui::style::Color::Cyan)
                        .add_modifier(ratatui::style::Modifier::BOLD),
                )]
            };

            ListItem::new(Line::from(line))
        })
        .collect();

    let title = if candidates.is_empty() {
        "Select Spring Boot Starter (no matches)".to_string()
    } else {
        format!("Select Spring Boot Starter ({} matches)", candidates.len())
    };

    let list_block = Block::default()
        .title(title)
        .borders(Borders::ALL)
        .border_type(ratatui::widgets::BorderType::Rounded)
        .border_style(Theme::FOCUS_STYLE);

    let list = List::new(items)
        .block(list_block)
        .style(Theme::DEFAULT_STYLE)
        .highlight_style(Theme::SELECTED_STYLE)
        .highlight_symbol(">> ");

    f.render_stateful_widget(list, popup_chunks[1], list_state);

    // Render help text
    let help_block = Block::default()
        .borders(Borders::TOP)
        .border_style(Theme::DEFAULT_STYLE);
    let help_text = "Type: Filter | ↑↓: Navigate | Enter: Select & Run | Esc: Cancel";
    let help = Paragraph::new(Line::from(help_text))
        .block(help_block)
        .style(Theme::FOOTER_SECTION_STYLE);
    f.render_widget(help, popup_chunks[2]);
}

/// Render popup for managing cached starters
pub fn render_starter_manager_popup(
    f: &mut Frame,
    starters: &[crate::starters::Starter],
    list_state: &mut ListState,
) {
    // Calculate popup size (centered, 70% width, 60% height)
    let area = f.area();
    let popup_width = (area.width * 70) / 100;
    let popup_height = (area.height * 60) / 100;
    let popup_x = (area.width - popup_width) / 2;
    let popup_y = (area.height - popup_height) / 2;

    let popup_area = Rect {
        x: popup_x,
        y: popup_y,
        width: popup_width,
        height: popup_height,
    };

    // Clear the area behind the popup
    let clear_block = Block::default().style(Style::default().bg(ratatui::style::Color::Black));
    f.render_widget(clear_block, popup_area);

    // Split popup into list and help sections
    let popup_chunks = Layout::default()
        .direction(Direction::Vertical)
        .constraints([
            Constraint::Min(1),    // List
            Constraint::Length(4), // Help
        ])
        .split(popup_area);

    // Create list items from starters
    let items: Vec<ListItem> = starters
        .iter()
        .map(|starter| {
            let mut spans = vec![];

            // Default indicator
            if starter.is_default {
                spans.push(Span::styled(
                    "★ ",
                    Style::default().fg(ratatui::style::Color::Yellow),
                ));
            } else {
                spans.push(Span::raw("  "));
            }

            // Label
            spans.push(Span::styled(
                &starter.label,
                Style::default()
                    .fg(ratatui::style::Color::Green)
                    .add_modifier(ratatui::style::Modifier::BOLD),
            ));

            // FQCN in gray
            spans.push(Span::raw(" ("));
            spans.push(Span::styled(
                &starter.fully_qualified_class_name,
                Style::default().fg(ratatui::style::Color::DarkGray),
            ));
            spans.push(Span::raw(")"));

            ListItem::new(Line::from(spans))
        })
        .collect();

    let title = if starters.is_empty() {
        "Manage Starters (empty)".to_string()
    } else {
        format!("Manage Starters ({} cached)", starters.len())
    };

    let list_block = Block::default()
        .title(title)
        .borders(Borders::ALL)
        .border_type(ratatui::widgets::BorderType::Rounded)
        .border_style(Theme::FOCUS_STYLE);

    let list = List::new(items)
        .block(list_block)
=======
    // Create the popup block with rounded borders
    let block = Block::default()
        .title("Recent Projects [Ctrl+R]")
        .borders(Borders::ALL)
        .border_type(ratatui::widgets::BorderType::Rounded)
        .border_style(Theme::FOCUS_STYLE);

    // Create list items from projects
    let items: Vec<ListItem> = projects
        .iter()
        .map(|p| {
            let display = p.to_string_lossy().to_string();
            ListItem::new(Line::from(display))
        })
        .collect();

    let help_text = if projects.is_empty() {
        "No recent projects. Open Maven projects to add them to this list."
    } else {
        "↑↓: Navigate | Enter: Select | Esc: Cancel"
    };

    // Split popup into list and help sections
    let popup_chunks = Layout::default()
        .direction(Direction::Vertical)
        .constraints([Constraint::Min(1), Constraint::Length(3)])
        .split(popup_area);

    // Render the list
    let list = List::new(items)
        .block(block)
>>>>>>> 2e1e3306
        .style(Theme::DEFAULT_STYLE)
        .highlight_style(Theme::SELECTED_STYLE)
        .highlight_symbol(">> ");

    f.render_stateful_widget(list, popup_chunks[0], list_state);

    // Render help text
    let help_block = Block::default()
        .borders(Borders::TOP)
        .border_style(Theme::DEFAULT_STYLE);
<<<<<<< HEAD
    let help_lines = vec![
        Line::from("↑↓: Navigate | Enter: Run | Space: Toggle Default"),
        Line::from("d: Delete | Esc: Close"),
    ];
    let help = Paragraph::new(help_lines)
=======
    let help = Paragraph::new(Line::from(help_text))
>>>>>>> 2e1e3306
        .block(help_block)
        .style(Theme::FOOTER_SECTION_STYLE);
    f.render_widget(help, popup_chunks[1]);
}

#[cfg(test)]
mod tests {
    use super::*;

    #[test]
    fn test_adaptive_layout_narrow_terminal() {
        // Narrow terminal (< 80 cols) should use single column layout
        let area = Rect {
            x: 0,
            y: 0,
            width: 60,
            height: 40,
        };

        let (_, modules_area, _, _, output_area, _) =
            create_adaptive_layout(area, Some(Focus::Modules));

        // In single column, all panes should have the same x position (stacked vertically)
        assert_eq!(modules_area.x, output_area.x);
        // Modules should be below projects
        assert!(modules_area.y > 0);
        // Output should be below modules
        assert!(output_area.y > modules_area.y);
    }

    #[test]
    fn test_adaptive_layout_wide_terminal() {
        // Wide terminal (>= 80 cols) should use two column layout
        let area = Rect {
            x: 0,
            y: 0,
            width: 100,
            height: 40,
        };

        let (_, modules_area, _, _, output_area, _) =
            create_adaptive_layout(area, Some(Focus::Modules));

        // In two column, output should be to the right of modules
        assert!(output_area.x > modules_area.x);
    }

    #[test]
    fn test_adaptive_layout_short_height_expands_focused() {
        // Short terminal (< 30 rows) should collapse non-focused panes
        let area = Rect {
            x: 0,
            y: 0,
            width: 100,
            height: 20,
        };

        // Focus on modules
        let (projects_area, modules_area, profiles_area, _, _, _) =
            create_adaptive_layout(area, Some(Focus::Modules));

        // Modules (focused) should have more height than others
        assert!(modules_area.height > projects_area.height);
        assert!(modules_area.height > profiles_area.height);
    }

    #[test]
    fn test_adaptive_layout_normal_height_standard_layout() {
        // Normal height terminal should use standard layout
        let area = Rect {
            x: 0,
            y: 0,
            width: 100,
            height: 40,
        };

        let (projects_area, modules_area, profiles_area, flags_area, _, _) =
            create_adaptive_layout(area, Some(Focus::Modules));

        // Projects should be small (length 3)
        assert_eq!(projects_area.height, 3);
        // Other panes should have reasonable sizes
        assert!(modules_area.height > 5);
        assert!(profiles_area.height > 5);
        assert!(flags_area.height > 5);
    }
}<|MERGE_RESOLUTION|>--- conflicted
+++ resolved
@@ -536,7 +536,6 @@
     )
 }
 
-<<<<<<< HEAD
 /// Render popup for selecting a Spring Boot starter
 pub fn render_starter_selector_popup(
     f: &mut Frame,
@@ -548,18 +547,6 @@
     let area = f.area();
     let popup_width = (area.width * 70) / 100;
     let popup_height = (area.height * 70) / 100;
-=======
-/// Render a popup for recent projects selection
-pub fn render_projects_popup(
-    f: &mut Frame,
-    projects: &[std::path::PathBuf],
-    list_state: &mut ListState,
-) {
-    // Calculate popup size (centered, 60% width, 60% height)
-    let area = f.area();
-    let popup_width = (area.width * 60) / 100;
-    let popup_height = (area.height * 60) / 100;
->>>>>>> 2e1e3306
     let popup_x = (area.width - popup_width) / 2;
     let popup_y = (area.height - popup_height) / 2;
 
@@ -574,7 +561,6 @@
     let clear_block = Block::default().style(Style::default().bg(ratatui::style::Color::Black));
     f.render_widget(clear_block, popup_area);
 
-<<<<<<< HEAD
     // Split popup into filter input, list, and help sections
     let popup_chunks = Layout::default()
         .direction(Direction::Vertical)
@@ -749,7 +735,51 @@
 
     let list = List::new(items)
         .block(list_block)
-=======
+        .style(Theme::DEFAULT_STYLE)
+        .highlight_style(Theme::SELECTED_STYLE)
+        .highlight_symbol(">> ");
+
+    f.render_stateful_widget(list, popup_chunks[0], list_state);
+
+    // Render help text
+    let help_block = Block::default()
+        .borders(Borders::TOP)
+        .border_style(Theme::DEFAULT_STYLE);
+    let help_lines = vec![
+        Line::from("↑↓: Navigate | Enter: Run | Space: Toggle Default"),
+        Line::from("d: Delete | Esc: Close"),
+    ];
+    let help = Paragraph::new(help_lines)
+        .block(help_block)
+        .style(Theme::FOOTER_SECTION_STYLE);
+    f.render_widget(help, popup_chunks[1]);
+}
+
+/// Render popup for recent projects selection
+pub fn render_projects_popup(
+    f: &mut Frame,
+    projects: &[std::path::PathBuf],
+    list_state: &mut ListState,
+) {
+    // Calculate popup size (centered, 60% width, 60% height)
+    let area = f.area();
+    let popup_width = (area.width * 60) / 100;
+    let popup_height = (area.height * 60) / 100;
+    let popup_x = (area.width - popup_width) / 2;
+    let popup_y = (area.height - popup_height) / 2;
+    
+    let popup_area = Rect {
+        x: popup_x,
+        y: popup_y,
+        width: popup_width,
+        height: popup_height,
+    };
+
+    // Clear the area behind the popup
+    let clear_block = Block::default()
+        .style(Style::default().bg(ratatui::style::Color::Black));
+    f.render_widget(clear_block, popup_area);
+
     // Create the popup block with rounded borders
     let block = Block::default()
         .title("Recent Projects [Ctrl+R]")
@@ -775,13 +805,15 @@
     // Split popup into list and help sections
     let popup_chunks = Layout::default()
         .direction(Direction::Vertical)
-        .constraints([Constraint::Min(1), Constraint::Length(3)])
+        .constraints([
+            Constraint::Min(1),
+            Constraint::Length(3),
+        ])
         .split(popup_area);
 
     // Render the list
     let list = List::new(items)
         .block(block)
->>>>>>> 2e1e3306
         .style(Theme::DEFAULT_STYLE)
         .highlight_style(Theme::SELECTED_STYLE)
         .highlight_symbol(">> ");
@@ -792,15 +824,7 @@
     let help_block = Block::default()
         .borders(Borders::TOP)
         .border_style(Theme::DEFAULT_STYLE);
-<<<<<<< HEAD
-    let help_lines = vec![
-        Line::from("↑↓: Navigate | Enter: Run | Space: Toggle Default"),
-        Line::from("d: Delete | Esc: Close"),
-    ];
-    let help = Paragraph::new(help_lines)
-=======
     let help = Paragraph::new(Line::from(help_text))
->>>>>>> 2e1e3306
         .block(help_block)
         .style(Theme::FOOTER_SECTION_STYLE);
     f.render_widget(help, popup_chunks[1]);
