--- conflicted
+++ resolved
@@ -7,51 +7,12 @@
     thread,
 };
 
-<<<<<<< HEAD
-/// Check if Maven is available on the system
-pub fn check_maven_availability(project_root: &Path) -> Result<String, String> {
-    let maven_command = get_maven_command(project_root);
-    log::debug!("Checking Maven availability with command: {}", maven_command);
-    
-    let output = Command::new(&maven_command)
-        .arg("--version")
-        .stdout(Stdio::piped())
-        .stderr(Stdio::piped())
-        .output();
-        
-    match output {
-        Ok(output) => {
-            if output.status.success() {
-                let version_info = String::from_utf8_lossy(&output.stdout);
-                let first_line = version_info.lines().next().unwrap_or("Unknown version");
-                log::info!("Maven check successful: {}", first_line);
-                Ok(first_line.to_string())
-            } else {
-                let error = String::from_utf8_lossy(&output.stderr);
-                let error_msg = format!("Maven command failed: {}", error);
-                log::error!("{}", error_msg);
-                Err(error_msg)
-            }
-        }
-        Err(e) => {
-            let error_msg = match e.kind() {
-                std::io::ErrorKind::NotFound => {
-                    format!("Maven command '{}' not found. Please ensure Maven is installed and in your PATH.", maven_command)
-                },
-                _ => format!("Failed to execute Maven: {}", e)
-            };
-            log::error!("{}", error_msg);
-            Err(error_msg)
-        }
-    }
-=======
 /// Updates from async command execution
 #[derive(Debug, Clone)]
 pub enum CommandUpdate {
     OutputLine(String),
     Completed,
     Error(String),
->>>>>>> 96901059
 }
 
 pub fn get_maven_command(project_root: &Path) -> String {
@@ -76,21 +37,8 @@
             return "mvnw".to_string();
         }
     }
-<<<<<<< HEAD
-    
-    // Fall back to system Maven
-    #[cfg(windows)]
-    {
-        "mvn.cmd".to_string()
-    }
-    #[cfg(not(windows))]
-    {
-        "mvn".to_string()
-    }
-=======
 
     "mvn".to_string()
->>>>>>> 96901059
 }
 
 pub fn execute_maven_command(
@@ -136,29 +84,12 @@
     }
 
     log::info!("Spawning Maven process...");
-    let mut child = match command
+    let mut child = command
         .args(args)
         .current_dir(project_root)
         .stdout(Stdio::piped())
         .stderr(Stdio::piped())
-        .spawn() {
-            Ok(child) => child,
-            Err(e) => {
-                log::error!("Failed to spawn Maven process: {}", e);
-                log::error!("Command: {:?}", command);
-                log::error!("Working directory: {:?}", project_root);
-                log::error!("Full args: {:?}", args);
-                
-                // Provide more helpful error message
-                let error_msg = match e.kind() {
-                    std::io::ErrorKind::NotFound => {
-                        format!("Maven command '{}' not found. Please ensure Maven is installed and in your PATH.", get_maven_command(project_root))
-                    },
-                    _ => format!("Failed to execute Maven: {}", e)
-                };
-                return Err(std::io::Error::new(e.kind(), error_msg));
-            }
-        };
+        .spawn()?;
 
     log::debug!("Maven process spawned with PID: {:?}", child.id());
     let mut output = Vec::new();
@@ -441,38 +372,7 @@
         }
 
         // Test without mvnw present
-        #[cfg(windows)]
-        {
-            assert_eq!(get_maven_command(project_root), "mvn.cmd");
-        }
-        #[cfg(not(windows))]
-        {
-            assert_eq!(get_maven_command(project_root), "mvn");
-        }
-    }
-
-    #[test]
-    fn get_maven_command_windows_extensions() {
-        let dir = tempdir().unwrap();
-        let _project_root = dir.path();
-
-        #[cfg(windows)]
-        {
-            // Test with mvnw.cmd present
-            let mvnw_cmd_path = _project_root.join("mvnw.cmd");
-            fs::File::create(&mvnw_cmd_path).unwrap();
-            assert_eq!(get_maven_command(_project_root), "mvnw.cmd");
-            std::fs::remove_file(&mvnw_cmd_path).unwrap();
-
-            // Test with mvnw.bat present
-            let mvnw_bat_path = _project_root.join("mvnw.bat");
-            fs::File::create(&mvnw_bat_path).unwrap();
-            assert_eq!(get_maven_command(_project_root), "mvnw.bat");
-            std::fs::remove_file(&mvnw_bat_path).unwrap();
-
-            // Test fallback to mvn.cmd
-            assert_eq!(get_maven_command(_project_root), "mvn.cmd");
-        }
+        assert_eq!(get_maven_command(project_root), "mvn");
     }
 
     #[test]
