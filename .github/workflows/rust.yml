name: Rust

on:
  push:
    branches: [ "main" ]
  pull_request:
    branches: [ "main" ]
  release:
<<<<<<< HEAD
    types: [ created ]
=======
    types: [ published ]   # déclenche quand la release est publiée

permissions:
  contents: write          # nécessaire pour uploader les assets
>>>>>>> 49e513bd

env:
  CARGO_TERM_COLOR: always

jobs:
  build:
    runs-on: ubuntu-latest
    steps:
      - uses: actions/checkout@v4
      - uses: dtolnay/rust-toolchain@stable
      - name: Build
        run: cargo build --verbose
      - name: Run tests
        run: cargo test --verbose

  release-win:
    if: github.event_name == 'release'
    runs-on: windows-latest
    steps:
<<<<<<< HEAD
    - uses: actions/checkout@v4
    - name: Build
      run: cargo build --verbose
    - name: Run tests
      run: cargo test --verbose

  release:
    if: github.event_name == 'release'
    runs-on: windows-latest
    
    steps:
    - uses: actions/checkout@v4
    - name: Build release binary
      run: cargo build --release --verbose
    - name: Upload Windows x86_64 binary
      uses: actions/upload-release-asset@v1
      env:
        GITHUB_TOKEN: ${{ secrets.GITHUB_TOKEN }}
      with:
        upload_url: ${{ github.event.release.upload_url }}
        asset_path: ./target/release/lazymvn.exe
        asset_name: lazymvn-windows-x86_64.exe
        asset_content_type: application/octet-stream
=======
      - uses: actions/checkout@v4
      - uses: dtolnay/rust-toolchain@stable
      - name: Build release binary
        run: cargo build --release --verbose
      - name: Upload asset
        uses: softprops/action-gh-release@v2
        with:
          files: target/release/lazymvn.exe
        env:
          GITHUB_TOKEN: ${{ secrets.GITHUB_TOKEN }}
>>>>>>> 49e513bd
<|MERGE_RESOLUTION|>--- conflicted
+++ resolved
@@ -6,14 +6,7 @@
   pull_request:
     branches: [ "main" ]
   release:
-<<<<<<< HEAD
     types: [ created ]
-=======
-    types: [ published ]   # déclenche quand la release est publiée
-
-permissions:
-  contents: write          # nécessaire pour uploader les assets
->>>>>>> 49e513bd
 
 env:
   CARGO_TERM_COLOR: always
@@ -33,7 +26,6 @@
     if: github.event_name == 'release'
     runs-on: windows-latest
     steps:
-<<<<<<< HEAD
     - uses: actions/checkout@v4
     - name: Build
       run: cargo build --verbose
@@ -56,16 +48,4 @@
         upload_url: ${{ github.event.release.upload_url }}
         asset_path: ./target/release/lazymvn.exe
         asset_name: lazymvn-windows-x86_64.exe
-        asset_content_type: application/octet-stream
-=======
-      - uses: actions/checkout@v4
-      - uses: dtolnay/rust-toolchain@stable
-      - name: Build release binary
-        run: cargo build --release --verbose
-      - name: Upload asset
-        uses: softprops/action-gh-release@v2
-        with:
-          files: target/release/lazymvn.exe
-        env:
-          GITHUB_TOKEN: ${{ secrets.GITHUB_TOKEN }}
->>>>>>> 49e513bd
+        asset_content_type: application/octet-stream